--- conflicted
+++ resolved
@@ -65,13 +65,7 @@
   "Execute a block of Gnuplot code with org-babel.  This function is
 called by `org-babel-execute-src-block' via multiple-value-bind."
   (message "executing Gnuplot source code block")
-<<<<<<< HEAD
   (let* ((vars (org-babel-gnuplot-process-vars params))
-=======
-  (let* (;; should be able to lose the next two lines but I don't know
-	 ;; how to test it so not doing it now.
-	 (vars (org-babel-ref-variables params))
->>>>>>> 4589aacb
          (result-params (split-string (or (cdr (assoc :results params)) "")))
          (out-file (cdr (assoc :file params)))
          (term (or (cdr (assoc :term params))
