;;; org-exp.el --- ASCII, HTML, XOXO and iCalendar export for Org-mode

;; Copyright (C) 2004, 2005, 2006, 2007, 2008, 2009
;;   Free Software Foundation, Inc.

;; Author: Carsten Dominik <carsten at orgmode dot org>
;; Keywords: outlines, hypermedia, calendar, wp
;; Homepage: http://orgmode.org
;; Version: 6.28trans
;;
;; This file is part of GNU Emacs.
;;
;; GNU Emacs is free software: you can redistribute it and/or modify
;; it under the terms of the GNU General Public License as published by
;; the Free Software Foundation, either version 3 of the License, or
;; (at your option) any later version.

;; GNU Emacs is distributed in the hope that it will be useful,
;; but WITHOUT ANY WARRANTY; without even the implied warranty of
;; MERCHANTABILITY or FITNESS FOR A PARTICULAR PURPOSE.  See the
;; GNU General Public License for more details.

;; You should have received a copy of the GNU General Public License
;; along with GNU Emacs.  If not, see <http://www.gnu.org/licenses/>.
;;;;;;;;;;;;;;;;;;;;;;;;;;;;;;;;;;;;;;;;;;;;;;;;;;;;;;;;;;;;;;;;;;;;;;;;;;;;;
;;
;;; Commentary:

(require 'org)
(require 'org-agenda)
(require 'org-exp-blocks)
(eval-and-compile
  (require 'cl))

(declare-function org-export-latex-preprocess "org-latex" (parameters))
(declare-function org-export-ascii-preprocess "org-ascii" (parameters))
(declare-function org-export-html-preprocess "org-html" (parameters))
(declare-function org-export-docbook-preprocess "org-docbook" (parameters))
(declare-function org-agenda-skip "org-agenda" ())
(declare-function org-infojs-options-inbuffer-template "org-jsinfo" ())
(declare-function org-export-htmlize-region-for-paste "org-html" (beg end))
(declare-function htmlize-buffer "htmlize" (&optional buffer))
(autoload 'org-export-generic "org-export-generic" "Export using the generic exporter" t)
(defgroup org-export nil
  "Options for exporting org-listings."
  :tag "Org Export"
  :group 'org)

(defgroup org-export-general nil
  "General options for exporting Org-mode files."
  :tag "Org Export General"
  :group 'org-export)

;; FIXME
(defvar org-export-publishing-directory nil)

(defcustom org-export-show-temporary-export-buffer t
  "Non-nil means, show buffer after exporting to temp buffer.
When Org exports to a file, the buffer visiting that file is ever
shown, but remains buried.  However, when exporting to a temporary
buffer, that buffer is popped up in a second window.  When this variable
is nil, the buffer remains buried also in these cases."
  :group 'org-export-general
  :type 'boolean)

(defcustom org-export-copy-to-kill-ring t
  "Non-nil means, exported stuff will also be pushed onto the kill ring."
  :group 'org-export-general
  :type 'boolean)

(defcustom org-export-run-in-background nil
  "Non-nil means export and publishing commands will run in background.
This works by starting up a separate Emacs process visiting the same file
and doing the export from there.
Not all export commands are affected by this - only the ones which
actually write to a file, and that do not depend on the buffer state.

If this option is nil, you can still get background export by calling
`org-export' with a double prefix arg: `C-u C-u C-c C-e'.

If this option is t, the double prefix can be used to exceptionally
force an export command into the current process."
  :group 'org-export-general
  :type 'boolean)

(defcustom org-export-select-tags '("export")
  "Tags that select a tree for export.
If any such tag is found in a buffer, all trees that do not carry one
of these tags will be deleted before export.
Inside trees that are selected like this, you can still deselect a
subtree by tagging it with one of the `org-export-exclude-tags'."
  :group 'org-export-general
  :type '(repeat (string :tag "Tag")))

(defcustom org-export-exclude-tags '("noexport")
  "Tags that exclude a tree from export.
All trees carrying any of these tags will be excluded from export.
This is without condition, so even subtrees inside that carry one of the
`org-export-select-tags' will be removed."
  :group 'org-export-general
  :type '(repeat (string :tag "Tag")))

;; FIXME: rename, this is a general variable
(defcustom org-export-html-expand t
  "Non-nil means, for HTML export, treat @<...> as HTML tag.
When nil, these tags will be exported as plain text and therefore
not be interpreted by a browser.

This option can also be set with the +OPTIONS line, e.g. \"@:nil\"."
  :group 'org-export-html
  :group 'org-export-general
  :type 'boolean)

(defcustom org-export-with-special-strings t
  "Non-nil means, interpret \"\-\", \"--\" and \"---\" for export.
When this option is turned on, these strings will be exported as:

  Org   HTML       LaTeX
 -----+----------+--------
  \\-    &shy;      \\-
  --    &ndash;    --
  ---   &mdash;    ---
  ...   &hellip;   \ldots

This option can also be set with the +OPTIONS line, e.g. \"-:nil\"."
  :group 'org-export-translation
  :type 'boolean)

(defcustom org-export-html-link-up ""
  "Where should the \"UP\" link of exported HTML pages lead?"
  :group 'org-export-html
  :group 'org-export-general
  :type '(string :tag "File or URL"))

(defcustom org-export-html-link-home ""
  "Where should the \"HOME\" link of exported HTML pages lead?"
  :group 'org-export-html
  :group 'org-export-general
  :type '(string :tag "File or URL"))

(defcustom org-export-language-setup
  '(("en" "Author"     "Date"  "Table of Contents" "Footnotes")
    ("ca"  "Autor"      "Data" "&Iacute;ndex" "Peus de p&agrave;gina")
    ("cs" "Autor"      "Datum" "Obsah" "Pozn\xe1mky pod carou")
    ("da" "Ophavsmand" "Dato"  "Indhold" "Fodnoter")
    ("de" "Autor"      "Datum" "Inhaltsverzeichnis" "Fu&szlig;noten")
    ("eo"  "A&#365;toro"      "Dato" "Enhavo" "Piednotoj")
    ("es" "Autor"      "Fecha" "&Iacute;ndice" "Pies de p&aacute;gina")
    ("fi" "Tekij&auml;"     "P&auml;iv&auml;m&auml;&auml;r&auml;"   "Sis&auml;llysluettelo"  "Alaviitteet")
    ("fr" "Auteur"     "Date"  "Table des mati&egrave;res" "Notes de bas de page")
    ("hu" "Szerz&otilde;" "D&aacute;tum" "Tartalomjegyz&eacute;k" "L&aacute;bjegyzet")
    ("is" "H&ouml;fundur" "Dagsetning" "Efnisyfirlit" "Aftanm&aacute;lsgreinar")
    ("it" "Autore"     "Data"  "Indice" "Note a pi&egrave; di pagina")
    ("nl" "Auteur"     "Datum" "Inhoudsopgave" "Voetnoten")
    ("no" "Forfatter"  "Dato"  "Innhold" "Fotnoter")
    ("nb" "Forfatter"  "Dato"  "Innhold" "Fotnoter")  ;; nb = Norsk (bokm.l)
    ("nn" "Forfattar"  "Dato"  "Innhald" "Fotnotar")  ;; nn = Norsk (nynorsk)
    ("pl" "Autor"      "Data" "Spis tre&sacute;ci"  "Przypis")
    ("sv" "F&ouml;rfattare" "Datum" "Inneh&aring;ll" "Fotnoter"))
  "Terms used in export text, translated to different languages.
Use the variable `org-export-default-language' to set the language,
or use the +OPTION lines for a per-file setting."
  :group 'org-export-general
  :type '(repeat
	  (list
	   (string :tag "HTML language tag")
	   (string :tag "Author")
	   (string :tag "Date")
	   (string :tag "Table of Contents")
	   (string :tag "Footnotes"))))

(defcustom org-export-default-language "en"
  "The default language of HTML export, as a string.
This should have an association in `org-export-language-setup'."
  :group 'org-export-general
  :type 'string)

(defvar org-export-page-description ""
  "The page description, for the XHTML meta tag.
This is best set with the #+DESCRIPTION line in a file, it does not make
sense to set this globally.")

(defvar org-export-page-keywords ""
  "The page description, for the XHTML meta tag.
This is best set with the #+KEYWORDS line in a file, it does not make
sense to set this globally.")

(defcustom org-export-skip-text-before-1st-heading nil
  "Non-nil means, skip all text before the first headline when exporting.
When nil, that text is exported as well."
  :group 'org-export-general
  :type 'boolean)

(defcustom org-export-headline-levels 3
  "The last level which is still exported as a headline.
Inferior levels will produce itemize lists when exported.
Note that a numeric prefix argument to an exporter function overrides
this setting.

This option can also be set with the +OPTIONS line, e.g. \"H:2\"."
  :group 'org-export-general
  :type 'integer)

(defcustom org-export-with-section-numbers t
  "Non-nil means, add section numbers to headlines when exporting.

This option can also be set with the +OPTIONS line, e.g. \"num:t\"."
  :group 'org-export-general
  :type 'boolean)

(defcustom org-export-section-number-format '((("1" ".")) . "")
  "Format of section numbers for export.
The variable has two components.
1. A list of lists, each indicating a counter type and a separator.
   The counter type can be any of \"1\", \"A\", \"a\", \"I\", or \"a\".
   It causes causes numeric, alphabetic, or roman counters, respectively.
   The separator is only used if another counter for a subsection is being
   added.
   If there are more numbered section levels than entries in this lists,
   then the last entry will be reused.
2. A terminator string that will be added after the entire
   section number."
  :group 'org-export-general
  :type '(cons
	  (repeat
	   (list
	    (string :tag "Counter Type")
	    (string :tag "Separator   ")))
	  (string :tag "Terminator")))

(defcustom org-export-with-toc t
  "Non-nil means, create a table of contents in exported files.
The TOC contains headlines with levels up to`org-export-headline-levels'.
When an integer, include levels up to N in the toc, this may then be
different from `org-export-headline-levels', but it will not be allowed
to be larger than the number of headline levels.
When nil, no table of contents is made.

Headlines which contain any TODO items will be marked with \"(*)\" in
ASCII export, and with red color in HTML output, if the option
`org-export-mark-todo-in-toc' is set.

In HTML output, the TOC will be clickable.

This option can also be set with the +OPTIONS line, e.g. \"toc:nil\"
or \"toc:3\"."
  :group 'org-export-general
  :type '(choice
	  (const :tag "No Table of Contents" nil)
	  (const :tag "Full Table of Contents" t)
	  (integer :tag "TOC to level")))

(defcustom org-export-mark-todo-in-toc nil
  "Non-nil means, mark TOC lines that contain any open TODO items."
  :group 'org-export-general
  :type 'boolean)

(defcustom org-export-with-todo-keywords t
  "Non-nil means, include TODO keywords in export.
When nil, remove all these keywords from the export."
  :group 'org-export-general
  :type 'boolean)

(defcustom org-export-with-priority nil
  "Non-nil means, include priority cookies in export.
When nil, remove priority cookies for export."
  :group 'org-export-general
  :type 'boolean)

(defcustom org-export-preserve-breaks nil
  "Non-nil means, preserve all line breaks when exporting.
Normally, in HTML output paragraphs will be reformatted.  In ASCII
export, line breaks will always be preserved, regardless of this variable.

This option can also be set with the +OPTIONS line, e.g. \"\\n:t\"."
  :group 'org-export-general
  :type 'boolean)

(defcustom org-export-with-archived-trees 'headline
  "Whether subtrees with the ARCHIVE tag should be exported.
This can have three different values
nil       Do not export, pretend this tree is not present
t         Do export the entire tree
headline  Only export the headline, but skip the tree below it."
  :group 'org-export-general
  :group 'org-archive
  :type '(choice
	  (const :tag "not at all" nil)
	  (const :tag "headline only" 'headline)
	  (const :tag "entirely" t)))

(defcustom org-export-author-info t
  "Non-nil means, insert author name and email into the exported file.

This option can also be set with the +OPTIONS line,
e.g. \"author-info:nil\"."
  :group 'org-export-general
  :type 'boolean)

(defcustom org-export-creator-info t
  "Non-nil means, the postamble should contain a creator sentence.
This sentence is \"HTML generated by org-mode XX in emacs XXX\"."
  :group 'org-export-general
  :type 'boolean)

(defcustom org-export-time-stamp-file t
  "Non-nil means, insert a time stamp into the exported file.
The time stamp shows when the file was created.

This option can also be set with the +OPTIONS line,
e.g. \"timestamp:nil\"."
  :group 'org-export-general
  :type 'boolean)

(defcustom org-export-with-timestamps t
  "If nil, do not export time stamps and associated keywords."
  :group 'org-export-general
  :type 'boolean)

(defcustom org-export-remove-timestamps-from-toc t
  "If t, remove timestamps from the table of contents entries."
  :group 'org-export-general
  :type 'boolean)

(defcustom org-export-with-tags 'not-in-toc
  "If nil, do not export tags, just remove them from headlines.
If this is the symbol `not-in-toc', tags will be removed from table of
contents entries, but still be shown in the headlines of the document.

This option can also be set with the +OPTIONS line, e.g. \"tags:nil\"."
  :group 'org-export-general
  :type '(choice
	  (const :tag "Off" nil)
	  (const :tag "Not in TOC" not-in-toc)
	  (const :tag "On" t)))

(defcustom org-export-with-drawers nil
  "Non-nil means, export with drawers like the property drawer.
When t, all drawers are exported.  This may also be a list of
drawer names to export."
  :group 'org-export-general
  :type '(choice
	  (const :tag "All drawers" t)
	  (const :tag "None" nil)
	  (repeat :tag "Selected drawers"
		  (string :tag "Drawer name"))))

(defvar org-export-preprocess-hook nil
  "Hook for preprocessing an export buffer.
Pretty much the first thing when exporting is running this hook.")

(defvar org-export-preprocess-after-include-files-hook nil
  "Hook for preprocessing an export buffer.
This is run after the contents of included files have been inserted.")

(defvar org-export-preprocess-after-tree-selection-hook nil
  "Hook for preprocessing an export buffer.
This is run after selection of trees to be exported has happened.
This selection includes tags-based selection, as well as removal
of commented and archived trees.")

(defvar org-export-preprocess-after-blockquote-hook nil
  "Hook for preprocessing an export buffer.
This is run after blockquote/quote/verse/center have been marked
with cookies.")

(defvar org-export-preprocess-before-backend-specifics-hook nil
  "Hook run before backend-specific functions are called during preprocessing.")

(defvar org-export-preprocess-final-hook nil
  "Hook for preprocessing an export buffer.
This is run as the last thing in the preprocessing buffer, just before
returning the buffer string to the backend.")

(defgroup org-export-translation nil
  "Options for translating special ascii sequences for the export backends."
  :tag "Org Export Translation"
  :group 'org-export)

(defcustom org-export-with-emphasize t
  "Non-nil means, interpret *word*, /word/, and _word_ as emphasized text.
If the export target supports emphasizing text, the word will be
typeset in bold, italic, or underlined, respectively.  Works only for
single words, but you can say: I *really* *mean* *this*.
Not all export backends support this.

This option can also be set with the +OPTIONS line, e.g. \"*:nil\"."
  :group 'org-export-translation
  :type 'boolean)

(defcustom org-export-with-footnotes t
  "If nil, export [1] as a footnote marker.
Lines starting with [1] will be formatted as footnotes.

This option can also be set with the +OPTIONS line, e.g. \"f:nil\"."
  :group 'org-export-translation
  :type 'boolean)

(defcustom org-export-with-sub-superscripts t
  "Non-nil means, interpret \"_\" and \"^\" for export.
When this option is turned on, you can use TeX-like syntax for sub- and
superscripts.  Several characters after \"_\" or \"^\" will be
considered as a single item - so grouping with {} is normally not
needed.  For example, the following things will be parsed as single
sub- or superscripts.

 10^24   or   10^tau     several digits will be considered 1 item.
 10^-12  or   10^-tau    a leading sign with digits or a word
 x^2-y^3                 will be read as x^2 - y^3, because items are
			 terminated by almost any nonword/nondigit char.
 x_{i^2} or   x^(2-i)    braces or parenthesis do grouping.

Still, ambiguity is possible - so when in doubt use {} to enclose the
sub/superscript.  If you set this variable to the symbol `{}',
the braces are *required* in order to trigger interpretations as
sub/superscript.  This can be helpful in documents that need \"_\"
frequently in plain text.

Not all export backends support this, but HTML does.

This option can also be set with the +OPTIONS line, e.g. \"^:nil\"."
  :group 'org-export-translation
  :type '(choice
	  (const :tag "Always interpret" t)
	  (const :tag "Only with braces" {})
	  (const :tag "Never interpret" nil)))

(defcustom org-export-with-TeX-macros t
  "Non-nil means, interpret simple TeX-like macros when exporting.
For example, HTML export converts \\alpha to &alpha; and \\AA to &Aring;.
Not only real TeX macros will work here, but the standard HTML entities
for math can be used as macro names as well.  For a list of supported
names in HTML export, see the constant `org-html-entities'.
Not all export backends support this.

This option can also be set with the +OPTIONS line, e.g. \"TeX:nil\"."
  :group 'org-export-translation
  :group 'org-export-latex
  :type 'boolean)

(defcustom org-export-with-LaTeX-fragments nil
  "Non-nil means, convert LaTeX fragments to images when exporting to HTML.
When set, the exporter will find LaTeX environments if the \\begin line is
the first non-white thing on a line.  It will also find the math delimiters
like $a=b$ and \\( a=b \\) for inline math,  $$a=b$$ and \\[ a=b \\] for
display math.

This option can also be set with the +OPTIONS line, e.g. \"LaTeX:t\".

The default is nil, because this option needs the `dvipng' program which
is not available on all systems."
  :group 'org-export-translation
  :group 'org-export-latex
  :type 'boolean)

(defcustom org-export-with-fixed-width t
  "Non-nil means, lines starting with \":\" will be in fixed width font.
This can be used to have pre-formatted text, fragments of code etc.  For
example:
  : ;; Some Lisp examples
  : (while (defc cnt)
  :   (ding))
will be looking just like this in also HTML.  See also the QUOTE keyword.
Not all export backends support this.

This option can also be set with the +OPTIONS line, e.g. \"::nil\"."
  :group 'org-export-translation
  :type 'boolean)

(defcustom org-match-sexp-depth 3
  "Number of stacked braces for sub/superscript matching.
This has to be set before loading org.el to be effective."
  :group 'org-export-translation
  :type 'integer)

(defgroup org-export-tables nil
  "Options for exporting tables in Org-mode."
  :tag "Org Export Tables"
  :group 'org-export)

(defcustom org-export-with-tables t
  "If non-nil, lines starting with \"|\" define a table.
For example:

  | Name        | Address  | Birthday  |
  |-------------+----------+-----------|
  | Arthur Dent | England  | 29.2.2100 |

Not all export backends support this.

This option can also be set with the +OPTIONS line, e.g. \"|:nil\"."
  :group 'org-export-tables
  :type 'boolean)

(defcustom org-export-highlight-first-table-line t
  "Non-nil means, highlight the first table line.
In HTML export, this means use <th> instead of <td>.
In tables created with table.el, this applies to the first table line.
In Org-mode tables, all lines before the first horizontal separator
line will be formatted with <th> tags."
  :group 'org-export-tables
  :type 'boolean)

(defcustom org-export-table-remove-special-lines t
  "Remove special lines and marking characters in calculating tables.
This removes the special marking character column from tables that are set
up for spreadsheet calculations.  It also removes the entire lines
marked with `!', `_', or `^'.  The lines with `$' are kept, because
the values of constants may be useful to have."
  :group 'org-export-tables
  :type 'boolean)

(defcustom org-export-prefer-native-exporter-for-tables nil
  "Non-nil means, always export tables created with table.el natively.
Natively means, use the HTML code generator in table.el.
When nil, Org-mode's own HTML generator is used when possible (i.e. if
the table does not use row- or column-spanning).  This has the
advantage, that the automatic HTML conversions for math symbols and
sub/superscripts can be applied.  Org-mode's HTML generator is also
much faster."
  :group 'org-export-tables
  :type 'boolean)


(defgroup org-export-xml nil
  "Options specific for XML export of Org-mode files."
  :tag "Org Export XML"
  :group 'org-export)

;;;; Exporting

;;; Variables, constants, and parameter plists

(defconst org-level-max 20)

(defvar org-current-export-file nil) ; dynamically scoped parameter
(defvar org-current-export-dir nil) ; dynamically scoped parameter
(defvar org-export-opt-plist nil
  "Contains the current option plist.")
(defvar org-last-level nil) ; dynamically scoped variable
(defvar org-min-level nil) ; dynamically scoped variable
(defvar org-levels-open nil) ; dynamically scoped parameter

(defconst org-export-plist-vars
  '((:link-up		      nil	  org-export-html-link-up)
    (:link-home		      nil	  org-export-html-link-home)
    (:language		      nil	  org-export-default-language)
    (:keywords		      nil	  org-export-page-keywords)
    (:description             nil	  org-export-page-description)
    (:customtime	      nil	  org-display-custom-times)
    (:headline-levels	      "H"	  org-export-headline-levels)
    (:section-numbers	      "num"	  org-export-with-section-numbers)
    (:section-number-format   nil	  org-export-section-number-format)
    (:table-of-contents	      "toc"	  org-export-with-toc)
    (:preserve-breaks	      "\\n"	  org-export-preserve-breaks)
    (:archived-trees	      nil	  org-export-with-archived-trees)
    (:emphasize		      "*"	  org-export-with-emphasize)
    (:sub-superscript	      "^"	  org-export-with-sub-superscripts)
    (:special-strings	      "-"	  org-export-with-special-strings)
    (:footnotes		      "f"	  org-export-with-footnotes)
    (:drawers		      "d"	  org-export-with-drawers)
    (:tags		      "tags"	  org-export-with-tags)
    (:todo-keywords	      "todo"	  org-export-with-todo-keywords)
    (:priority		      "pri"	  org-export-with-priority)
    (:TeX-macros	      "TeX"	  org-export-with-TeX-macros)
    (:LaTeX-fragments	      "LaTeX"	  org-export-with-LaTeX-fragments)
    (:skip-before-1st-heading "skip"	  org-export-skip-text-before-1st-heading)
    (:fixed-width	      ":"	  org-export-with-fixed-width)
    (:timestamps	      "<"	  org-export-with-timestamps)
    (:author-info	      "author"	  org-export-author-info)
    (:creator-info	      "creator"	  org-export-creator-info)
    (:time-stamp-file	      "timestamp" org-export-time-stamp-file)
    (:tables		      "|"	  org-export-with-tables)
    (:table-auto-headline     nil	  org-export-highlight-first-table-line)
    (:style-include-default   nil	  org-export-html-style-include-default)
    (:style-include-scripts   nil	  org-export-html-style-include-scripts)
    (:style		      nil	  org-export-html-style)
    (:style-extra	      nil	  org-export-html-style-extra)
    (:agenda-style	      nil	  org-agenda-export-html-style)
    (:convert-org-links	      nil	  org-export-html-link-org-files-as-html)
    (:inline-images	      nil	  org-export-html-inline-images)
    (:html-extension	      nil	  org-export-html-extension)
    (:xml-declaration         nil	  org-export-html-xml-declaration)
    (:html-table-tag	      nil	  org-export-html-table-tag)
    (:expand-quoted-html      "@"	  org-export-html-expand)
    (:timestamp		      nil	  org-export-html-with-timestamp)
    (:publishing-directory    nil	  org-export-publishing-directory)
    (:preamble		      nil	  org-export-html-preamble)
    (:postamble		      nil	  org-export-html-postamble)
    (:auto-preamble	      nil	  org-export-html-auto-preamble)
    (:auto-postamble	      nil	  org-export-html-auto-postamble)
    (:author		      nil	  user-full-name)
    (:email		      nil	  user-mail-address)
    (:select-tags	      nil	  org-export-select-tags)
    (:exclude-tags	      nil	  org-export-exclude-tags)

    (:latex-image-options     nil	  org-export-latex-image-default-option))
  "List of properties that represent export/publishing variables.
Each element is a list of 3 items:
1. The property that is used internally, and also for org-publish-project-alist
2. The string that can be used in the OPTION lines to set this option,
   or nil if this option cannot be changed in this way
3. The customization variable that sets the default for this option."
)

(defun org-default-export-plist ()
  "Return the property list with default settings for the export variables."
  (let ((l org-export-plist-vars) rtn e s v)
    (while (setq e (pop l))
      (setq s (nth 2 e)
	    v (if (boundp s) (symbol-value s) nil)
	    rtn (cons (car e) (cons v rtn))))
    rtn))

(defvar org-export-inbuffer-options-extra nil
  "List of additional in-buffer options that should be detected.
Just before export, the buffer is scanned for options like #+TITLE, #+EMAIL,
etc.  Extensions can add to this list to get their options detected, and they
can then add a function to `org-export-options-filters' to process these
options.
Each element in this list must be a list, with the in-buffer keyword as car,
and a property (a symbol) as the next element.  All occurrences of the
keyword will be found, the values concatenated with a space character
in between, and the result stored in the export options property list.")

(defvar org-export-options-filters nil
  "Functions to be called to finalize the export/publishing options.
All these options are stored in a property list, and each of the functions
in this hook gets a chance to modify this property list.  Each function
must accept the property list as an argument, and must return the (possibly
modified) list.")

;; FIXME: should we fold case here?
(defun org-infile-export-plist ()
  "Return the property list with file-local settings for export."
  (save-excursion
    (save-restriction
      (widen)
      (goto-char (point-min))
      (let ((re (org-make-options-regexp
		 (append
		  '("TITLE" "AUTHOR" "DATE" "EMAIL" "TEXT" "OPTIONS" "LANGUAGE"
		    "LINK_UP" "LINK_HOME" "SETUPFILE" "STYLE" "LATEX_HEADER"
		    "EXPORT_SELECT_TAGS" "EXPORT_EXCLUDE_TAGS"
		    "KEYWORDS" "DESCRIPTION" "MACRO" "BIND")
		  (mapcar 'car org-export-inbuffer-options-extra))))
	    p key val text options a pr style
	    latex-header macros letbind
	    ext-setup-or-nil setup-contents (start 0))
	(while (or (and ext-setup-or-nil
			(string-match re ext-setup-or-nil start)
			(setq start (match-end 0)))
		   (and (setq ext-setup-or-nil nil start 0)
			(re-search-forward re nil t)))
	  (setq key (upcase (org-match-string-no-properties 1 ext-setup-or-nil))
		val (org-match-string-no-properties 2 ext-setup-or-nil))
	  (cond
	   ((setq a (assoc key org-export-inbuffer-options-extra))
	    (setq pr (nth 1 a))
	    (setq p (plist-put p pr (concat (plist-get p pr) " " val))))
	   ((string-equal key "TITLE") (setq p (plist-put p :title val)))
	   ((string-equal key "AUTHOR")(setq p (plist-put p :author val)))
	   ((string-equal key "EMAIL") (setq p (plist-put p :email val)))
	   ((string-equal key "DATE") (setq p (plist-put p :date val)))
	   ((string-equal key "KEYWORDS") (setq p (plist-put p :keywords val)))
	   ((string-equal key "DESCRIPTION")
	    (setq p (plist-put p :description val)))
	   ((string-equal key "LANGUAGE") (setq p (plist-put p :language val)))
	   ((string-equal key "STYLE")
	    (setq style (concat style "\n" val)))
	   ((string-equal key "LATEX_HEADER")
	    (setq latex-header (concat latex-header "\n" val)))
	   ((string-equal key "TEXT")
	    (setq text (if text (concat text "\n" val) val)))
	   ((string-equal key "OPTIONS")
	    (setq options (concat val " " options)))
	   ((string-equal key "BIND")
	    (push (read (concat "(" val ")")) letbind))
	   ((string-equal key "LINK_UP")
	    (setq p (plist-put p :link-up val)))
	   ((string-equal key "LINK_HOME")
	    (setq p (plist-put p :link-home val)))
	   ((string-equal key "EXPORT_SELECT_TAGS")
	    (setq p (plist-put p :select-tags (org-split-string val))))
	   ((string-equal key "EXPORT_EXCLUDE_TAGS")
	    (setq p (plist-put p :exclude-tags (org-split-string val))))
	   ((string-equal key "MACRO")
	    (push val macros))
	   ((equal key "SETUPFILE")
	    (setq setup-contents (org-file-contents
				  (expand-file-name
				   (org-remove-double-quotes
				    (org-trim val)))
				  'noerror))
	    (if (not ext-setup-or-nil)
		(setq ext-setup-or-nil setup-contents start 0)
	      (setq ext-setup-or-nil
		    (concat (substring ext-setup-or-nil 0 start)
			    "\n" setup-contents "\n"
			    (substring ext-setup-or-nil start)))))))
	(setq p (plist-put p :text text))
	(setq p (plist-put p :let-bind letbind))
	(when style (setq p (plist-put p :style-extra style)))
	(when latex-header
	  (setq p (plist-put p :latex-header-extra (substring latex-header 1))))
	(when options
	  (setq p (org-export-add-options-to-plist p options)))
	;; Add macro definitions
	(setq p (plist-put p :macro-date "(eval (format-time-string \"$1\"))"))
	(setq p (plist-put p :macro-time "(eval (format-time-string \"$1\"))"))
	(setq p (plist-put
		 p :macro-modification-time
		 (and (buffer-file-name)
		      (file-exists-p (buffer-file-name))
		      (concat
		       "(eval (format-time-string \"$1\" '"
		       (prin1-to-string (nth 5 (file-attributes
						(buffer-file-name))))
		       "))"))))
	(setq p (plist-put p :macro-input-file (and (buffer-file-name)
						    (file-name-nondirectory
						     (buffer-file-name)))))
	(while (setq val (pop macros))
	  (when (string-match "^\\([-a-zA-Z0-9_]+\\)[ \t]+\\(.*?[ \t]*$\\)" val)
	    (setq p (plist-put
		     p (intern
			(concat ":macro-" (downcase (match-string 1 val))))
		     (match-string 2 val)))))
	p))))

(defun org-install-letbind ()
  "Install the values from #+BIND lines as local variables."
  (let ((letbind (plist-get org-export-opt-plist :let-bind)))
    (while letbind
      (org-set-local (caar letbind) (nth 1 (pop letbind))))))

(defun org-export-add-options-to-plist (p options)
  "Parse an OPTIONS line and set values in the property list P."
  (let (o)
    (when options
      (let ((op org-export-plist-vars))
	(while (setq o (pop op))
	  (if (and (nth 1 o)
		   (string-match (concat (regexp-quote (nth 1 o))
					 ":\\([^ \t\n\r;,.]*\\)")
				 options))
	      (setq p (plist-put p (car o)
				 (car (read-from-string
				       (match-string 1 options))))))))))
  p)

(defun org-export-add-subtree-options (p pos)
  "Add options in subtree at position POS to property list P."
  (save-excursion
    (goto-char pos)
    (when (org-at-heading-p)
      (let (a)
	;; This is actually read in `org-export-get-title-from-subtree'
	;; (when (setq a (org-entry-get pos "EXPORT_TITLE"))
	;;   (setq p (plist-put p :title a)))
	(when (setq a (org-entry-get pos "EXPORT_TEXT"))
	  (setq p (plist-put p :text a)))
	(when (setq a (org-entry-get pos "EXPORT_AUTHOR"))
	  (setq p (plist-put p :author a)))
	(when (setq a (org-entry-get pos "EXPORT_DATE"))
	  (setq p (plist-put p :date a)))
	(when (setq a (org-entry-get pos "EXPORT_OPTIONS"))
	  (setq p (org-export-add-options-to-plist p a)))))
    p))

(defun org-export-directory (type plist)
  (let* ((val (plist-get plist :publishing-directory))
	 (dir (if (listp val)
		  (or (cdr (assoc type val)) ".")
		val)))
    dir))

(defun org-export-process-option-filters (plist)
  (let ((functions org-export-options-filters) f)
    (while (setq f (pop functions))
      (setq plist (funcall f plist))))
  plist)

;;;###autoload
(defun org-export (&optional arg)
  "Export dispatcher for Org-mode.
When `org-export-run-in-background' is non-nil, try to run the command
in the background.  This will be done only for commands that write
to a file.  For details see the docstring of `org-export-run-in-background'.

The prefix argument ARG will be passed to the exporter.  However, if
ARG is a double universal prefix `C-u C-u', that means to inverse the
value of `org-export-run-in-background'."
  (interactive "P")
  (let* ((bg (org-xor (equal arg '(16)) org-export-run-in-background))
	 (help "[t]   insert the export option template
\[v]   limit export to visible part of outline tree

\[a] export as ASCII   [A] to temporary buffer

\[h] export as HTML    [H] to temporary buffer   [R] export region
\[b] export as HTML and open in browser

\[l] export as LaTeX   [L] to temporary buffer
\[p] export as LaTeX and process to PDF
\[d] export as LaTeX, process to PDF, and open the resulting PDF document

\[D] export as DocBook
\[V] export as DocBook, process to PDF, and open the resulting PDF document

\[x] export as XOXO
\[g] export using Wes Hardaker's generic exporter

\[i] export current file as iCalendar file
\[I] export all agenda files as iCalendar files
\[c] export agenda files into combined iCalendar file

\[F] publish current file          [P] publish current project
\[X] publish a project...          [E] publish every projects")
	 (cmds
	  '((?t org-insert-export-options-template nil)
	    (?v org-export-visible nil)
	    (?a org-export-as-ascii t)
	    (?A org-export-as-ascii-to-buffer t)
	    (?h org-export-as-html t)
	    (?b org-export-as-html-and-open t)
	    (?H org-export-as-html-to-buffer nil)
	    (?R org-export-region-as-html nil)
	    (?x org-export-as-xoxo t)
	    (?g org-export-generic t)
	    (?D org-export-as-docbook t)
	    (?V org-export-as-docbook-pdf-and-open t)
	    (?l org-export-as-latex t)
	    (?p org-export-as-pdf t)
	    (?d org-export-as-pdf-and-open t)
	    (?L org-export-as-latex-to-buffer nil)
	    (?i org-export-icalendar-this-file t)
	    (?I org-export-icalendar-all-agenda-files t)
	    (?c org-export-icalendar-combine-agenda-files t)
	    (?F org-publish-current-file t)
	    (?P org-publish-current-project t)
	    (?X org-publish t)
	    (?E org-publish-all t)))
	 r1 r2 ass)
    (save-excursion
      (save-window-excursion
	(delete-other-windows)
	(with-output-to-temp-buffer "*Org Export/Publishing Help*"
	  (princ help))
	(org-fit-window-to-buffer (get-buffer-window
				   "*Org Export/Publishing Help*"))
	(message "Select command: ")
	(setq r1 (read-char-exclusive))))
    (setq r2 (if (< r1 27) (+ r1 96) r1))
    (unless (setq ass (assq r2 cmds))
      (error "No command associated with key %c" r1))
    (if (and bg (nth 2 ass)
	     (not (buffer-base-buffer))
	     (not (org-region-active-p)))
	;; execute in background
	(let ((p (start-process
		  (concat "Exporting " (file-name-nondirectory (buffer-file-name)))
		  "*Org Processes*"
		  (expand-file-name invocation-name invocation-directory)
		  "-batch"
		  "-l" user-init-file
		  "--eval" "(require 'org-exp)"
		  "--eval" "(setq org-wait .2)"
		  (buffer-file-name)
		  "-f" (symbol-name (nth 1 ass)))))
	  (set-process-sentinel p 'org-export-process-sentinel)
	  (message "Background process \"%s\": started" p))
      ;; background processing not requested, or not possible
      (call-interactively (nth 1 ass)))))

(defun org-export-process-sentinel (process status)
  (if (string-match "\n+\\'" status)
      (setq status (substring status 0 -1)))
  (message "Background process \"%s\": %s" process status))

(defconst org-html-entities
  '(("nbsp")
    ("iexcl")
    ("cent")
    ("pound")
    ("curren")
    ("yen")
    ("brvbar")
    ("vert" . "&#124;")
    ("sect")
    ("uml")
    ("copy")
    ("ordf")
    ("laquo")
    ("not")
    ("shy")
    ("reg")
    ("macr")
    ("deg")
    ("pm" . "&plusmn;")
    ("plusmn")
    ("sup2")
    ("sup3")
    ("acute")
    ("micro")
    ("para")
    ("middot")
    ("odot"."o")
    ("star"."*")
    ("cedil")
    ("sup1")
    ("ordm")
    ("raquo")
    ("frac14")
    ("frac12")
    ("frac34")
    ("iquest")
    ("Agrave")
    ("Aacute")
    ("Acirc")
    ("Atilde")
    ("Auml")
    ("Aring") ("AA"."&Aring;")
    ("AElig")
    ("Ccedil")
    ("Egrave")
    ("Eacute")
    ("Ecirc")
    ("Euml")
    ("Igrave")
    ("Iacute")
    ("Icirc")
    ("Iuml")
    ("ETH")
    ("Ntilde")
    ("Ograve")
    ("Oacute")
    ("Ocirc")
    ("Otilde")
    ("Ouml")
    ("times")
    ("Oslash")
    ("Ugrave")
    ("Uacute")
    ("Ucirc")
    ("Uuml")
    ("Yacute")
    ("THORN")
    ("szlig")
    ("agrave")
    ("aacute")
    ("acirc")
    ("atilde")
    ("auml")
    ("aring")
    ("aelig")
    ("ccedil")
    ("egrave")
    ("eacute")
    ("ecirc")
    ("euml")
    ("igrave")
    ("iacute")
    ("icirc")
    ("iuml")
    ("eth")
    ("ntilde")
    ("ograve")
    ("oacute")
    ("ocirc")
    ("otilde")
    ("ouml")
    ("divide")
    ("oslash")
    ("ugrave")
    ("uacute")
    ("ucirc")
    ("uuml")
    ("yacute")
    ("thorn")
    ("yuml")
    ("fnof")
    ("Alpha")
    ("Beta")
    ("Gamma")
    ("Delta")
    ("Epsilon")
    ("Zeta")
    ("Eta")
    ("Theta")
    ("Iota")
    ("Kappa")
    ("Lambda")
    ("Mu")
    ("Nu")
    ("Xi")
    ("Omicron")
    ("Pi")
    ("Rho")
    ("Sigma")
    ("Tau")
    ("Upsilon")
    ("Phi")
    ("Chi")
    ("Psi")
    ("Omega")
    ("alpha")
    ("beta")
    ("gamma")
    ("delta")
    ("epsilon")
    ("varepsilon"."&epsilon;")
    ("zeta")
    ("eta")
    ("theta")
    ("iota")
    ("kappa")
    ("lambda")
    ("mu")
    ("nu")
    ("xi")
    ("omicron")
    ("pi")
    ("rho")
    ("sigmaf") ("varsigma"."&sigmaf;")
    ("sigma")
    ("tau")
    ("upsilon")
    ("phi")
    ("chi")
    ("psi")
    ("omega")
    ("thetasym") ("vartheta"."&thetasym;")
    ("upsih")
    ("piv")
    ("bull") ("bullet"."&bull;")
    ("hellip") ("dots"."&hellip;")
    ("prime")
    ("Prime")
    ("oline")
    ("frasl")
    ("weierp")
    ("image")
    ("real")
    ("trade")
    ("alefsym")
    ("larr") ("leftarrow"."&larr;") ("gets"."&larr;")
    ("uarr") ("uparrow"."&uarr;")
    ("rarr") ("to"."&rarr;") ("rightarrow"."&rarr;")
    ("darr")("downarrow"."&darr;")
    ("harr") ("leftrightarrow"."&harr;")
    ("crarr") ("hookleftarrow"."&crarr;") ; has round hook, not quite CR
    ("lArr") ("Leftarrow"."&lArr;")
    ("uArr") ("Uparrow"."&uArr;")
    ("rArr") ("Rightarrow"."&rArr;")
    ("dArr") ("Downarrow"."&dArr;")
    ("hArr") ("Leftrightarrow"."&hArr;")
    ("forall")
    ("part") ("partial"."&part;")
    ("exist") ("exists"."&exist;")
    ("empty") ("emptyset"."&empty;")
    ("nabla")
    ("isin") ("in"."&isin;")
    ("notin")
    ("ni")
    ("prod")
    ("sum")
    ("minus")
    ("lowast") ("ast"."&lowast;")
    ("radic")
    ("prop") ("proptp"."&prop;")
    ("infin") ("infty"."&infin;")
    ("ang") ("angle"."&ang;")
    ("and") ("wedge"."&and;")
    ("or") ("vee"."&or;")
    ("cap")
    ("cup")
    ("int")
    ("there4")
    ("sim")
    ("cong") ("simeq"."&cong;")
    ("asymp")("approx"."&asymp;")
    ("ne") ("neq"."&ne;")
    ("equiv")
    ("le")
    ("ge")
    ("sub") ("subset"."&sub;")
    ("sup") ("supset"."&sup;")
    ("nsub")
    ("sube")
    ("supe")
    ("oplus")
    ("otimes")
    ("perp")
    ("sdot") ("cdot"."&sdot;")
    ("lceil")
    ("rceil")
    ("lfloor")
    ("rfloor")
    ("lang")
    ("rang")
    ("loz") ("Diamond"."&loz;")
    ("spades") ("spadesuit"."&spades;")
    ("clubs") ("clubsuit"."&clubs;")
    ("hearts") ("diamondsuit"."&hearts;")
    ("diams") ("diamondsuit"."&diams;")
    ("smile"."&#9786;") ("blacksmile"."&#9787;") ("sad"."&#9785;")
    ("quot")
    ("amp")
    ("lt")
    ("gt")
    ("OElig")
    ("oelig")
    ("Scaron")
    ("scaron")
    ("Yuml")
    ("circ")
    ("tilde")
    ("ensp")
    ("emsp")
    ("thinsp")
    ("zwnj")
    ("zwj")
    ("lrm")
    ("rlm")
    ("ndash")
    ("mdash")
    ("lsquo")
    ("rsquo")
    ("sbquo")
    ("ldquo")
    ("rdquo")
    ("bdquo")
    ("dagger")
    ("Dagger")
    ("permil")
    ("lsaquo")
    ("rsaquo")
    ("euro")

    ("arccos"."arccos")
    ("arcsin"."arcsin")
    ("arctan"."arctan")
    ("arg"."arg")
    ("cos"."cos")
    ("cosh"."cosh")
    ("cot"."cot")
    ("coth"."coth")
    ("csc"."csc")
    ("deg"."deg")
    ("det"."det")
    ("dim"."dim")
    ("exp"."exp")
    ("gcd"."gcd")
    ("hom"."hom")
    ("inf"."inf")
    ("ker"."ker")
    ("lg"."lg")
    ("lim"."lim")
    ("liminf"."liminf")
    ("limsup"."limsup")
    ("ln"."ln")
    ("log"."log")
    ("max"."max")
    ("min"."min")
    ("Pr"."Pr")
    ("sec"."sec")
    ("sin"."sin")
    ("sinh"."sinh")
    ("sup"."sup")
    ("tan"."tan")
    ("tanh"."tanh")
    )
  "Entities for TeX->HTML translation.
Entries can be like (\"ent\"), in which case \"\\ent\" will be translated to
\"&ent;\".  An entry can also be a dotted pair like (\"ent\".\"&other;\").
In that case, \"\\ent\" will be translated to \"&other;\".
The list contains HTML entities for Latin-1, Greek and other symbols.
It is supplemented by a number of commonly used TeX macros with appropriate
translations.  There is currently no way for users to extend this.")

;;; General functions for all backends

(defvar org-export-target-aliases nil
  "Alist of targets with invisible aliases.")
(defvar org-export-preferred-target-alist nil
  "Alist of section id's with preferred aliases.")
(defvar org-export-code-refs nil
  "Alist of code references and line numbers")

(defun org-export-preprocess-string (string &rest parameters)
  "Cleanup STRING so that that the true exported has a more consistent source.
This function takes STRING, which should be a buffer-string of an org-file
to export.  It then creates a temporary buffer where it does its job.
The result is then again returned as a string, and the exporter works
on this string to produce the exported version."
  (interactive)
  (let* ((htmlp (plist-get parameters :for-html))
	 (asciip (plist-get parameters :for-ascii))
	 (latexp (plist-get parameters :for-LaTeX))
	 (docbookp (plist-get parameters :for-docbook))
	 (backend (cond (htmlp 'html)
			(latexp 'latex)
			(asciip 'ascii)
			(docbookp 'docbook)))
	 (archived-trees (plist-get parameters :archived-trees))
	 (inhibit-read-only t)
	 (drawers org-drawers)
	 (outline-regexp "\\*+ ")
	 target-alist rtn)

    (setq org-export-target-aliases nil)
    (setq org-export-preferred-target-alist nil)
    (setq org-export-code-refs nil)

    (with-current-buffer (get-buffer-create " org-mode-tmp")
      (erase-buffer)
      (insert string)
      (setq case-fold-search t)

      ;; Remove license-to-kill stuff
      ;; The caller marks some stuff for killing, stuff that has been
      ;; used to create the page title, for example.
      (org-export-kill-licensed-text)

      (let ((org-inhibit-startup t)) (org-mode))
      (setq case-fold-search t)
      (org-install-letbind)

      ;; Call the hook
      (run-hooks 'org-export-preprocess-hook)

      ;; Process the macros
      (org-export-preprocess-apply-macros)
      (run-hooks 'org-export-preprocess-after-macros-hook)

      (untabify (point-min) (point-max))

      ;; Handle include files, and call a hook
      (org-export-handle-include-files)
      (run-hooks 'org-export-preprocess-after-include-files-hook)

      ;; Get rid of archived trees
      (org-export-remove-archived-trees archived-trees)

      ;; Remove comment environment and comment subtrees
      (org-export-remove-comment-blocks-and-subtrees)

      ;; Get rid of excluded trees, and call a hook
      (org-export-handle-export-tags (plist-get parameters :select-tags)
				     (plist-get parameters :exclude-tags))
      (run-hooks 'org-export-preprocess-after-tree-selection-hook)

      ;; Handle source code snippets
      (org-export-replace-src-segments-and-examples backend)

      ;; Protect short examples marked by a leading colon
      (org-export-protect-colon-examples)

      ;; Normalize footnotes
      (when (plist-get parameters :footnotes)
	(org-footnote-normalize nil t))

      ;; Find all headings and compute the targets for them
      (setq target-alist (org-export-define-heading-targets target-alist))

      ;; Get rid of drawers
      (org-export-remove-or-extract-drawers drawers
					    (plist-get parameters :drawers))

      ;; Get the correct stuff before the first headline
      (when (plist-get parameters :skip-before-1st-heading)
	(goto-char (point-min))
	(when (re-search-forward "^\\(#.*\n\\)?\\*+[ \t]" nil t)
	  (delete-region (point-min) (match-beginning 0))
	  (goto-char (point-min))
	  (insert "\n")))
      (when (plist-get parameters :add-text)
	(goto-char (point-min))
	(insert (plist-get parameters :add-text) "\n"))

      ;; Remove todo-keywords before exporting, if the user has requested so
      (org-export-remove-headline-metadata parameters)

      ;; Find targets in comments and move them out of comments,
      ;; but mark them as targets that should be invisible
      (setq target-alist (org-export-handle-invisible-targets target-alist))

      ;; Select and protect backend specific stuff, throw away stuff
      ;; that is specific for other backends
      (org-export-select-backend-specific-text backend)

      ;; Protect quoted subtrees
      (org-export-protect-quoted-subtrees)

      ;; Remove clock lines
      (org-export-remove-clock-lines)

      ;; Protect verbatim elements
      (org-export-protect-verbatim)

      ;; Blockquotes, verse, and center
      (org-export-mark-blockquote-verse-center)
      (run-hooks 'org-export-preprocess-after-blockquote-hook)

      ;; Remove timestamps, if the user has requested so
      (unless (plist-get parameters :timestamps)
	(org-export-remove-timestamps))

      ;; Attach captions to the correct object
      (setq target-alist (org-export-attach-captions-and-attributes
			  backend target-alist))

      ;; Find matches for radio targets and turn them into internal links
      (org-export-mark-radio-links)

      ;; Find all links that contain a newline and put them into a single line
      (org-export-concatenate-multiline-links)

      ;; Normalize links: Convert angle and plain links into bracket links
      ;; and expand link abbreviations
      (org-export-normalize-links)

      ;; Find all internal links.  If they have a fuzzy match (i.e. not
      ;; a *dedicated* target match, let the link  point to the
      ;; corresponding section.
      (org-export-target-internal-links target-alist)

      ;; Find multiline emphasis and put them into single line
      (when (plist-get parameters :emph-multiline)
	(org-export-concatenate-multiline-emphasis))

      ;; Remove special table lines
      (when org-export-table-remove-special-lines
	(org-export-remove-special-table-lines))

      ;; Another hook
      (run-hooks 'org-export-preprocess-before-backend-specifics-hook)

      ;; LaTeX-specific preprocessing
      (when latexp
	(require 'org-latex nil)
	(org-export-latex-preprocess parameters))

      ;; ASCII-specific preprocessing
      (when asciip
	(org-export-ascii-preprocess parameters))

      ;; HTML-specific preprocessing
      (when htmlp
	(org-export-html-preprocess parameters))

      ;; DocBook-specific preprocessing
      (when docbookp
	(require 'org-docbook nil)
	(org-export-docbook-preprocess parameters))

      ;; Remove or replace comments
      (org-export-handle-comments (plist-get parameters :comments))

      ;; Run the final hook
      (run-hooks 'org-export-preprocess-final-hook)

      (setq rtn (buffer-string)))
    (kill-buffer " org-mode-tmp")
    rtn))

(defun org-export-kill-licensed-text ()
  "Remove all text that is marked with a :org-license-to-kill property."
  (let (p)
    (while (setq p (text-property-any (point-min) (point-max)
				      :org-license-to-kill t))
      (delete-region
       p (or (next-single-property-change p :org-license-to-kill)
	     (point-max))))))

(defun org-export-define-heading-targets (target-alist)
  "Find all headings and define the targets for them.
The new targets are added to TARGET-ALIST, which is also returned."
  (goto-char (point-min))
  (org-init-section-numbers)
  (let ((re (concat "^" org-outline-regexp
		    "\\| [ \t]*:\\(ID\\|CUSTOM_ID\\):[ \t]*\\([^ \t\r\n]+\\)"))
	level target last-section-target a id)
    (while (re-search-forward re nil t)
      (if (match-end 2)
	  (progn
	    (setq id (org-match-string-no-properties 2))
	    (push (cons id target) target-alist)
	    (setq a (or (assoc last-section-target org-export-target-aliases)
			(progn
			  (push (list last-section-target)
				org-export-target-aliases)
			  (car org-export-target-aliases))))
	    (push (caar target-alist) (cdr a))
	    (when (equal (match-string 1) "CUSTOM_ID")
	      (if (not (assoc last-section-target
			      org-export-preferred-target-alist))
		  (push (cons last-section-target id)
			org-export-preferred-target-alist))))
	(setq level (org-reduced-level
		     (save-excursion (goto-char (point-at-bol))
				     (org-outline-level))))
	(setq target (org-solidify-link-text
		      (format "sec-%s" (org-section-number level))))
	(setq last-section-target target)
	(push (cons target target) target-alist)
	(add-text-properties
	 (point-at-bol) (point-at-eol)
	 (list 'target target)))))
  target-alist)

(defun org-export-handle-invisible-targets (target-alist)
  "Find targets in comments and move them out of comments.
Mark them as invisible targets."
  (let (target tmp a)
    (goto-char (point-min))
    (while (re-search-forward "^#.*?\\(<<<?\\([^>\r\n]+\\)>>>?\\).*" nil t)
      ;; Check if the line before or after is a headline with a target
      (if (setq target (or (get-text-property (point-at-bol 0) 'target)
			   (get-text-property (point-at-bol 2) 'target)))
	  (progn
	    ;; use the existing target in a neighboring line
	    (setq tmp (match-string 2))
	    (replace-match "")
	    (and (looking-at "\n") (delete-char 1))
	    (push (cons (setq tmp (org-solidify-link-text tmp)) target)
		  target-alist)
	    (setq a (or (assoc target org-export-target-aliases)
			(progn
			  (push (list target) org-export-target-aliases)
			  (car org-export-target-aliases))))
	    (push tmp (cdr a)))
	;; Make an invisible target
	(replace-match "\\1(INVISIBLE)"))))
  target-alist)

(defun org-export-target-internal-links (target-alist)
  "Find all internal links and assign targets to them.
If a link has a fuzzy match (i.e. not a *dedicated* target match),
let the link  point to the corresponding section.
This function also handles the id links, if they have a match in
the current file."
  (goto-char (point-min))
  (while (re-search-forward org-bracket-link-regexp nil t)
    (org-if-unprotected
     (let* ((md (match-data))
	    (desc (match-end 2))
	    (link (org-link-unescape (match-string 1)))
	    (slink (org-solidify-link-text link))
	    found props pos cref
	    (target
	     (cond
	      ((= (string-to-char link) ?#)
	       ;; user wants exactly this link
	       link)
	      ((cdr (assoc slink target-alist))
	       (or (cdr (assoc (assoc slink target-alist)
			       org-export-preferred-target-alist))
		   (cdr (assoc slink target-alist))))
	      ((and (string-match "^id:" link)
		    (cdr (assoc (substring link 3) target-alist))))
	      ((string-match "^(\\(.*\\))$" link)
	       (setq cref (match-string 1 link))
	       (concat "coderef:" cref))
	      ((string-match org-link-types-re link) nil)
	      ((or (file-name-absolute-p link)
		   (string-match "^\\." link))
	       nil)
	      (t
	       (save-excursion
		 (setq found (condition-case nil (org-link-search link)
			       (error nil)))
		 (when (and found
			    (or (org-on-heading-p)
				(not (eq found 'dedicated))))
		   (or (get-text-property (point) 'target)
		       (get-text-property
			(max (point-min)
			     (1- (or (previous-single-property-change
				      (point) 'target) 0)))
			'target))))))))
       (when target
	 (set-match-data md)
	 (goto-char (match-beginning 1))
	 (setq props (text-properties-at (point)))
	 (delete-region (match-beginning 1) (match-end 1))
	 (setq pos (point))
	 (insert target)
	 (unless desc (insert "][" link))
	 (add-text-properties pos (point) props))))))

(defun org-export-remove-or-extract-drawers (all-drawers exp-drawers)
  "Remove drawers, or extract the content.
ALL-DRAWERS is a list of all drawer names valid in the current buffer.
EXP-DRAWERS can be t to keep all drawer contents, or a list of drawers
whose content to keep."
  (unless (eq t exp-drawers)
    (goto-char (point-min))
    (let ((re (concat "^[ \t]*:\\("
		      (mapconcat
		       'identity
		       (org-delete-all exp-drawers
				       (copy-sequence all-drawers))
		       "\\|")
		      "\\):[ \t]*$"))
	  beg eol)
      (while (re-search-forward re nil t)
	(org-if-unprotected
	 (setq beg (match-beginning 0)
	       eol (match-end 0))
	 (if (re-search-forward "^\\([ \t]*:END:[ \t]*\n?\\)\\|^\\*+[ \t]"
				nil t)
	     (if (match-end 1)
		 ;; terminated in this entry
		 (progn
		   (delete-region beg (match-end 1))
		   (goto-char beg))
	       (goto-char eol))))))))

(defun org-export-handle-export-tags (select-tags exclude-tags)
  "Modify the buffer, honoring SELECT-TAGS and EXCLUDE-TAGS.
Both arguments are lists of tags.
If any of SELECT-TAGS is found, all trees not marked by a SELECT-TAG
will be removed.
After that, all subtrees that are marked by EXCLUDE-TAGS will be
removed as well."
  (remove-text-properties (point-min) (point-max) '(:org-delete t))
  (let* ((re-sel (concat ":\\(" (mapconcat 'regexp-quote
					   select-tags "\\|")
			 "\\):"))
	 (re-excl (concat ":\\(" (mapconcat 'regexp-quote
					   exclude-tags "\\|")
			"\\):"))
	 beg end cont)
    (goto-char (point-min))
    (when (and select-tags
	       (re-search-forward
		(concat "^\\*+[ \t].*" re-sel "[^ \t\n]*[ \t]*$") nil t))
      ;; At least one tree is marked for export, this means
      ;; all the unmarked stuff needs to go.
      ;; Dig out the trees that should be exported
      (goto-char (point-min))
      (outline-next-heading)
      (setq beg (point))
      (put-text-property beg (point-max) :org-delete t)
      (while (re-search-forward re-sel nil t)
	(when (org-on-heading-p)
	  (org-back-to-heading)
	  (remove-text-properties
	   (max (1- (point)) (point-min))
	   (setq cont (save-excursion (org-end-of-subtree t t)))
	   '(:org-delete t))
	  (while (and (org-up-heading-safe)
		      (get-text-property (point) :org-delete))
	    (remove-text-properties (max (1- (point)) (point-min))
				    (point-at-eol) '(:org-delete t)))
	  (goto-char cont))))
    ;; Remove the trees explicitly marked for noexport
    (when exclude-tags
      (goto-char (point-min))
      (while (re-search-forward re-excl nil t)
	(when (org-at-heading-p)
	  (org-back-to-heading t)
	  (setq beg (point))
	  (org-end-of-subtree t)
	  (delete-region beg (point)))))
    ;; Remove everything that is now still marked for deletion
    (goto-char (point-min))
    (while (setq beg (text-property-any (point-min) (point-max) :org-delete t))
      (setq end (or (next-single-property-change beg :org-delete)
		    (point-max)))
      (delete-region beg end))))

(defun org-export-remove-archived-trees (export-archived-trees)
  "Remove archived trees.
When EXPORT-ARCHIVED-TREES is `headline;, only the headline will be exported.
When it is t, the entire archived tree will be exported.
When it is nil the entire tree including the headline will be removed
from the buffer."
  (let ((re-archive (concat ":" org-archive-tag ":"))
	a b)
    (when (not (eq export-archived-trees t))
      (goto-char (point-min))
      (while (re-search-forward re-archive nil t)
	(if (not (org-on-heading-p t))
	    (org-end-of-subtree t)
	  (beginning-of-line 1)
	  (setq a (if export-archived-trees
		      (1+ (point-at-eol)) (point))
		b (org-end-of-subtree t))
	  (if (> b a) (delete-region a b)))))))

(defun org-export-remove-headline-metadata (opts)
  "Remove meta data from the headline, according to user options."
  (let ((re org-complex-heading-regexp)
	(todo (plist-get opts :todo-keywords))
	(tags (plist-get opts :tags))
	(pri  (plist-get opts :priority))
	(elts '(1 2 3 4 5))
	rpl)
    (setq elts (delq nil (list 1 (if todo 2) (if pri 3) 4 (if tags 5))))
    (when (or (not todo) (not tags) (not pri))
      (goto-char (point-min))
      (while (re-search-forward re nil t)
	(org-if-unprotected
	 (setq rpl (mapconcat (lambda (i) (if (match-end i) (match-string i) ""))
			      elts " "))
	 (replace-match rpl t t))))))

(defun org-export-remove-timestamps ()
  "Remove timestamps and keywords for export."
  (goto-char (point-min))
  (while (re-search-forward org-maybe-keyword-time-regexp nil t)
    (backward-char 1)
    (org-if-unprotected
     (unless (save-match-data (org-at-table-p))
       (replace-match "")
       (beginning-of-line 1)
       (if (looking-at "[- \t]*\\(=>[- \t0-9:]*\\)?[ \t]*\n")
	   (replace-match ""))))))

(defun org-export-remove-clock-lines ()
  "Remove clock lines for export."
  (goto-char (point-min))
  (let ((re (concat "^[ \t]*" org-clock-string ".*\n?")))
    (while (re-search-forward re nil t)
      (org-if-unprotected
       (replace-match "")))))

(defun org-export-protect-quoted-subtrees ()
  "Mark quoted subtrees with the protection property."
  (let ((re-quote (concat "^\\*+[ \t]+" org-quote-string "\\>")))
    (goto-char (point-min))
    (while (re-search-forward re-quote nil t)
      (goto-char (match-beginning 0))
      (end-of-line 1)
      (add-text-properties (point) (org-end-of-subtree t)
			   '(org-protected t)))))

(defun org-export-protect-verbatim ()
  "Mark verbatim snippets with the protection property."
  (goto-char (point-min))
  (while (re-search-forward org-verbatim-re nil t)
    (add-text-properties (match-beginning 4) (match-end 4)
			 '(org-protected t))
    (goto-char (1+ (match-end 4)))))

(defun org-export-protect-colon-examples ()
  "Protect lines starting with a colon."
  (goto-char (point-min))
  (let ((re "^[ \t]*:\\([ \t]\\|$\\)") beg)
    (while (re-search-forward re nil t)
      (beginning-of-line 1)
      (setq beg (point))
      (while (looking-at re)
	(end-of-line 1)
	(or (eobp) (forward-char 1)))
      (add-text-properties beg (if (bolp) (1- (point)) (point))
			   '(org-protected t)))))

(defun org-export-select-backend-specific-text (backend)
  (let ((formatters
	 '((docbook "DOCBOOK" "BEGIN_DOCBOOK" "END_DOCBOOK")
	   (html "HTML" "BEGIN_HTML" "END_HTML")
	   (ascii "ASCII" "BEGIN_ASCII" "END_ASCII")
	   (latex "LaTeX" "BEGIN_LaTeX" "END_LaTeX")))
	(case-fold-search t)
	fmt)

    (while formatters
      (setq fmt (pop formatters))
      (when (eq (car fmt) backend)
	;; This is selected code, put it into the file for real
	(goto-char (point-min))
	(while (re-search-forward (concat "^\\([ \t]*\\)#\\+" (cadr fmt)
					  ":[ \t]*\\(.*\\)") nil t)
	  (replace-match "\\1\\2" t)
	  (add-text-properties
	   (point-at-bol) (min (1+ (point-at-eol)) (point-max))
	   '(org-protected t))))
      (goto-char (point-min))
      (while (re-search-forward
	      (concat "^[ \t]*#\\+" (caddr fmt)
		      "\\>.*\\(\\(\n.*\\)*?\n\\)[ \t]*#\\+" (cadddr fmt)
		      "\\>.*\n?") nil t)
	(if (eq (car fmt) backend)
	    ;; yes, keep this
	    (add-text-properties (match-beginning 1) (1+ (match-end 1))
				 '(org-protected t))
	  ;; No, this is for a different backend, kill it
	  (delete-region (match-beginning 0) (match-end 0)))))))

(defun org-export-mark-blockquote-verse-center ()
  "Mark block quote and verse environments with special cookies.
These special cookies will later be interpreted by the backend."
  ;; Blockquotes
  (let (type t1 ind beg end beg1 end1 content)
    (goto-char (point-min))
    (while (re-search-forward
	    "^\\([ \t]*\\)#\\+\\(begin_\\(\\(block\\)?quote\\|verse\\|center\\)\\>.*\\)"
	    nil t)
      (setq ind (length (match-string 1))
	    type (downcase (match-string 3))
	    t1 (if (equal type "quote") "blockquote" type))
      (setq beg (match-beginning 0)
	    beg1 (1+ (match-end 0)))
      (when (re-search-forward (concat "^[ \t]*#\\+end_" type "\\>.*") nil t)
	(setq end (1+ (point-at-eol))
	      end1 (1- (match-beginning 0)))
	(setq content (org-remove-indentation (buffer-substring beg1 end1)))
	(setq content (concat "ORG-" (upcase t1) "-START\n"
			      content "\n"
			      "ORG-" (upcase t1) "-END\n"))
	(delete-region beg end)
	(insert (org-add-props content nil 'original-indentation ind))))))

(defun org-export-attach-captions-and-attributes (backend target-alist)
  "Move #+CAPTION, #+ATTR_BACKEND, and #+LABEL text into text properties.
If the next thing following is a table, add the text properties to the first
table line.  If it is a link, add it to the line containing the link."
  (goto-char (point-min))
  (remove-text-properties (point-min) (point-max)
			  '(org-caption nil org-attributes nil))
  (let ((case-fold-search t)
	(re (concat "^[ \t]*#\\+caption:[ \t]+\\(.*\\)"
		    "\\|"
		    "^[ \t]*#\\+attr_" (symbol-name backend) ":[ \t]+\\(.*\\)"
		    "\\|"
		    "^[ \t]*#\\+label:[ \t]+\\(.*\\)"
		    "\\|"
		    "^[ \t]*|[^-]"
		    "\\|"
		    "^[ \t]*\\[\\[.*\\]\\][ \t]*$"))
	cap attr label)
    (while (re-search-forward re nil t)
      (cond
       ((match-end 1)
	(setq cap (concat cap (if cap " " "") (org-trim (match-string 1)))))
       ((match-end 2)
	(setq attr (concat attr (if attr " " "") (org-trim (match-string 2)))))
       ((match-end 3)
	(setq label (org-trim (match-string 3))))
       (t
	(add-text-properties (point-at-bol) (point-at-eol)
			     (list 'org-caption cap
				   'org-attributes attr
				   'org-label label))
	(if label (push (cons label label) target-alist))
	(setq cap nil attr nil label nil)))))
  target-alist)

(defun org-export-remove-comment-blocks-and-subtrees ()
  "Remove the comment environment, and also commented subtrees."
  (let ((re-commented (concat "^\\*+[ \t]+" org-comment-string "\\>"))
	(case-fold-search nil))
    ;; Remove comment environment
    (goto-char (point-min))
    (while (re-search-forward
	    "^#\\+BEGIN_COMMENT[ \t]*\n[^\000]*?^#\\+END_COMMENT\\>.*" nil t)
      (replace-match "" t t))
    ;; Remove subtrees that are commented
    (goto-char (point-min))
    (while (re-search-forward re-commented nil t)
      (goto-char (match-beginning 0))
      (delete-region (point) (org-end-of-subtree t)))))

(defun org-export-handle-comments (commentsp)
  "Remove comments, or convert to backend-specific format.
COMMENTSP can be a format string for publishing comments.
When it is nil, all comments will be removed."
  (let ((re "^\\(#\\|[ \t]*#\\+\\)\\(.*\n?\\)")
	pos)
    (goto-char (point-min))
    (while (or (looking-at re)
	       (re-search-forward re nil t))
      (setq pos (match-beginning 0))
      (if (and commentsp
	       (not (equal (char-before (match-end 1)) ?+)))
	  (progn (add-text-properties
		  (match-beginning 0) (match-end 0) '(org-protected t))
		 (replace-match (format commentsp (match-string 2)) t t))
	(goto-char (1+ pos))
	(org-if-unprotected
	 (replace-match "")
	 (goto-char (max (point-min) (1- pos))))))))

(defun org-export-mark-radio-links ()
  "Find all matches for radio targets and turn them into internal links."
  (let ((re-radio (and org-target-link-regexp
		       (concat "\\([^<]\\)\\(" org-target-link-regexp "\\)"))))
    (goto-char (point-min))
    (when re-radio
      (while (re-search-forward re-radio nil t)
	(unless
	    (save-match-data
	      (or (org-in-regexp org-bracket-link-regexp)
		  (org-in-regexp org-plain-link-re)))
	  (org-if-unprotected
	   (replace-match "\\1[[\\2]]")))))))

(defun org-export-remove-special-table-lines ()
  "Remove tables lines that are used for internal purposes."
  (goto-char (point-min))
  (while (re-search-forward "^[ \t]*|" nil t)
    (beginning-of-line 1)
    (if (or (looking-at "[ \t]*| *[!_^] *|")
	    (and (looking-at ".*?| *<[0-9]+> *|")
		 (not (looking-at ".*?| *[^ <|]"))))
	(delete-region (max (point-min) (1- (point-at-bol)))
		       (point-at-eol))
      (end-of-line 1))))

(defun org-export-normalize-links ()
  "Convert all links to bracket links, and expand link abbreviations."
  (let ((re-plain-link (concat "\\([^[<]\\)" org-plain-link-re))
	(re-angle-link (concat "\\([^[]\\)" org-angle-link-re))
	nodesc)
    (goto-char (point-min))
    (while (re-search-forward re-plain-link nil t)
      (goto-char (1- (match-end 0)))
      (org-if-unprotected-at (1+ (match-beginning 0))
       (let* ((s (concat (match-string 1) "[[" (match-string 2)
			 ":" (match-string 3) "]]")))
	 ;; added 'org-link face to links
	 (put-text-property 0 (length s) 'face 'org-link s)
	 (replace-match s t t))))
    (goto-char (point-min))
    (while (re-search-forward re-angle-link nil t)
      (goto-char (1- (match-end 0)))
      (org-if-unprotected
       (let* ((s (concat (match-string 1) "[[" (match-string 2)
			 ":" (match-string 3) "]]")))
	 (put-text-property 0 (length s) 'face 'org-link s)
	 (replace-match s t t))))
    (goto-char (point-min))
    (while (re-search-forward org-bracket-link-regexp nil t)
      (goto-char (1- (match-end 0)))
      (setq nodesc (not (match-end 3)))
      (org-if-unprotected
       (let* ((xx (save-match-data
		    (org-translate-link
		     (org-link-expand-abbrev (match-string 1)))))
	      (s (concat
		  "[[" (org-add-props (copy-sequence xx)
			   nil 'org-protected t 'org-no-description nodesc)
		  "]"
		  (if (match-end 3)
		      (match-string 2)
		    (concat "[" (copy-sequence xx)
			    "]"))
		  "]")))
	 (put-text-property 0 (length s) 'face 'org-link s)
	 (replace-match s t t))))))

(defun org-export-concatenate-multiline-links ()
  "Find multi-line links and put it all into a single line.
This is to make sure that the line-processing export backends
can work correctly."
  (goto-char (point-min))
  (while (re-search-forward "\\(\\(\\[\\|\\]\\)\\[[^]]*?\\)[ \t]*\n[ \t]*\\([^]]*\\]\\(\\[\\|\\]\\)\\)" nil t)
    (org-if-unprotected
     (replace-match "\\1 \\3")
     (goto-char (match-beginning 0)))))

(defun org-export-concatenate-multiline-emphasis ()
  "Find multi-line emphasis and put it all into a single line.
This is to make sure that the line-processing export backends
can work correctly."
  (goto-char (point-min))
  (while (re-search-forward org-emph-re nil t)
    (if (and (not (= (char-after (match-beginning 3))
		     (char-after (match-beginning 4))))
	     (save-excursion (goto-char (match-beginning 0))
			     (save-match-data (not (org-at-table-p)))))
	(org-if-unprotected
	 (subst-char-in-region (match-beginning 0) (match-end 0)
			       ?\n ?\  t)
	 (goto-char (1- (match-end 0))))
      (goto-char (1+ (match-beginning 0))))))

(defun org-export-grab-title-from-buffer ()
  "Get a title for the current document, from looking at the buffer."
  (let ((inhibit-read-only t))
    (save-excursion
      (goto-char (point-min))
      (let ((end (if (looking-at org-outline-regexp)
		     (point)
		   (save-excursion (outline-next-heading) (point)))))
	(when (re-search-forward "^[ \t]*[^|# \t\r\n].*\n" end t)
	  ;; Mark the line so that it will not be exported as normal text.
	  (org-unmodified
	   (add-text-properties (match-beginning 0) (match-end 0)
				(list :org-license-to-kill t)))
	  ;; Return the title string
	  (org-trim (match-string 0)))))))

(defun org-export-get-title-from-subtree ()
  "Return subtree title and exclude it from export."
  (let (title (rbeg (region-beginning)) (rend (region-end)))
    (save-excursion
      (goto-char rbeg)
      (when (and (org-at-heading-p)
		 (>= (org-end-of-subtree t t) rend))
	;; This is a subtree, we take the title from the first heading
	(goto-char rbeg)
	(looking-at org-todo-line-regexp)
	(setq title (match-string 3))
	(org-unmodified
	 (add-text-properties (point) (1+ (point-at-eol))
			      (list :org-license-to-kill t)))
	(setq title (or (org-entry-get nil "EXPORT_TITLE") title))))
    title))

(defun org-solidify-link-text (s &optional alist)
  "Take link text and make a safe target out of it."
  (save-match-data
    (let* ((rtn
	    (mapconcat
	     'identity
	     (org-split-string s "[ \t\r\n]+") "=="))
	   (a (assoc rtn alist)))
      (or (cdr a) rtn))))

(defun org-get-min-level (lines &optional offset)
  "Get the minimum level in LINES."
  (let ((re "^\\(\\*+\\) ") l)
    (catch 'exit
      (while (setq l (pop lines))
	(if (string-match re l)
	    (throw 'exit (org-tr-level (- (length (match-string 1 l))
					  (or offset 0))))))
      1)))

;; Variable holding the vector with section numbers
(defvar org-section-numbers (make-vector org-level-max 0))

(defun org-init-section-numbers ()
  "Initialize the vector for the section numbers."
  (let* ((level  -1)
	 (numbers (nreverse (org-split-string "" "\\.")))
	 (depth (1- (length org-section-numbers)))
	 (i depth) number-string)
    (while (>= i 0)
      (if (> i level)
	  (aset org-section-numbers i 0)
	(setq number-string (or (car numbers) "0"))
	(if (string-match "\\`[A-Z]\\'" number-string)
	    (aset org-section-numbers i
		  (- (string-to-char number-string) ?A -1))
	  (aset org-section-numbers i (string-to-number number-string)))
	(pop numbers))
      (setq i (1- i)))))

(defun org-section-number (&optional level)
  "Return a string with the current section number.
When LEVEL is non-nil, increase section numbers on that level."
  (let* ((depth (1- (length org-section-numbers)))
	 (string "")
	 (fmts (car org-export-section-number-format))
	 (term (cdr org-export-section-number-format))
	 (sep "")
	 ctype fmt idx n)
    (when level
      (when (> level -1)
	(aset org-section-numbers
	      level (1+ (aref org-section-numbers level))))
      (setq idx (1+ level))
      (while (<= idx depth)
	(if (not (= idx 1))
	    (aset org-section-numbers idx 0))
	(setq idx (1+ idx))))
    (setq idx 0)
    (while (<= idx depth)
      (when (> (aref org-section-numbers idx) 0)
	(setq fmt (or (pop fmts) fmt)
	      ctype (car fmt)
	      n (aref org-section-numbers idx)
	      string (if (> n 0)
			 (concat string sep (org-number-to-counter n ctype))
		       (concat string ".0"))
	      sep (nth 1 fmt)))
      (setq idx (1+ idx)))
    (save-match-data
      (if (string-match "\\`\\([@0]\\.\\)+" string)
	  (setq string (replace-match "" t nil string)))
      (if (string-match "\\(\\.0\\)+\\'" string)
	  (setq string (replace-match "" t nil string))))
    (concat string term)))

(defun org-number-to-counter (n type)
  "Concert number N to a string counter, according to TYPE.
TYPE must be a string, any of:
 1  number
 A  A,B,....
 a  a,b,....
 I  upper case roman numeral
 i  lower case roman numeral"
  (cond
   ((equal type "1") (number-to-string n))
   ((equal type "A") (char-to-string (+ ?A n -1)))
   ((equal type "a") (char-to-string (+ ?a n -1)))
   ((equal type "I") (org-number-to-roman n))
   ((equal type "i") (downcase (org-number-to-roman n)))
   (t (error "Invalid counter type `%s'" type))))

(defun org-number-to-roman (n)
  "Convert integer N into a roman numeral."
  (let ((roman '((1000 . "M") (900 . "CM") (500 . "D") (400 . "CD")
		 ( 100 . "C") ( 90 . "XC") ( 50 . "L") ( 40 . "XL")
		 (  10 . "X") (  9 . "IX") (  5 . "V") (  4 . "IV")
		 (   1 . "I")))
	(res ""))
    (if (<= n 0)
	(number-to-string n)
      (while roman
	(if (>= n (caar roman))
	    (setq n (- n (caar roman))
		  res (concat res (cdar roman)))
	  (pop roman)))
      res)))

;;; Macros

(defun org-export-preprocess-apply-macros ()
  "Replace macro references."
  (goto-char (point-min))
  (let (sy val key args args2 s n)
    (while (re-search-forward
	    "{{{\\([a-zA-Z][-a-zA-Z0-9_]*\\)\\((\\(.*?\\))\\)?}}}"
	    nil t)
      (setq key (downcase (match-string 1))
	    args (match-string 3))
      (when (setq val (or (plist-get org-export-opt-plist
				     (intern (concat ":macro-" key)))
			  (plist-get org-export-opt-plist
				     (intern (concat ":" key)))))
	(save-match-data
	  (when args
	    (setq args (org-split-string args ",[ \t]*") args2 nil)
	    (while args
	      (while (string-match "\\\\\\'" (car args))
		;; repair bad splits
		(setcar (cdr args) (concat (substring (car args) 0 -1)
					   ";" (nth 1 args)))
		(pop args))
	      (push (pop args) args2))
	    (setq args (nreverse args2))
	    (setq s 0)
	    (while (string-match "\\$\\([0-9]+\\)" val s)
	      (setq s (1+ (match-beginning 0))
		    n (string-to-number (match-string 1 val)))
	      (and (>= (length args) n)
		   (setq val (replace-match (nth (1- n) args) t t val)))))
	  (when (string-match "\\`(eval\\>" val)
	    (setq val (eval (read val))))
	  (if (and val (not (stringp val)))
	      (setq val (format "%s" val))))
	(and (stringp val)
	     (replace-match val t t))))))

(defun org-export-apply-macros-in-string (s)
  "Apply the macros in string S."
  (when s
    (with-temp-buffer
      (insert s)
      (org-export-preprocess-apply-macros)
      (buffer-string))))

;;; Include files

(defun org-export-handle-include-files ()
  "Include the contents of include files, with proper formatting."
  (let ((case-fold-search t)
	params file markup lang start end prefix prefix1 switches)
    (goto-char (point-min))
    (while (re-search-forward "^#\\+INCLUDE:?[ \t]+\\(.*\\)" nil t)
      (setq params (read (concat "(" (match-string 1) ")"))
	    prefix (org-get-and-remove-property 'params :prefix)
	    prefix1 (org-get-and-remove-property 'params :prefix1)
	    file (org-symname-or-string (pop params))
	    markup (org-symname-or-string (pop params))
	    lang (and (member markup '("src" "SRC"))
		      (org-symname-or-string (pop params)))
	    switches (mapconcat '(lambda (x) (format "%s" x)) params " "))
      (delete-region (match-beginning 0) (match-end 0))
      (if (or (not file)
	      (not (file-exists-p file))
	      (not (file-readable-p file)))
	  (insert (format "CANNOT INCLUDE FILE %s" file))
	(when markup
	  (if (equal (downcase markup) "src")
	      (setq start (format "#+begin_src %s %s\n"
				  (or lang "fundamental")
				  (or switches ""))
		    end "#+end_src")
	    (setq start (format "#+begin_%s %s\n" markup switches)
		  end  (format "#+end_%s" markup))))
	(insert (or start ""))
	(insert (org-get-file-contents (expand-file-name file) prefix prefix1 markup))
	(or (bolp) (newline))
	(insert (or end ""))))))

(defun org-get-file-contents (file &optional prefix prefix1 markup)
  "Get the contents of FILE and return them as a string.
If PREFIX is a string, prepend it to each line.  If PREFIX1
is a string, prepend it to the first line instead of PREFIX.
If MARKUP, don't protect org-like lines, the exporter will
take care of the block they are in."
  (with-temp-buffer
    (insert-file-contents file)
    (when (or prefix prefix1)
      (goto-char (point-min))
      (while (not (eobp))
	(insert (or prefix1 prefix))
	(setq prefix1 nil)
	(beginning-of-line 2)))
    (buffer-string)
    (unless markup
      (goto-char (point-min))
      (while (re-search-forward "^\\(\\*\\|[ \t]*#\\)" nil t)
	(goto-char (match-beginning 0))
	(insert ",")
	(end-of-line 1)))
    (buffer-string)))

(defun org-get-and-remove-property (listvar prop)
  "Check if the value of LISTVAR contains PROP as a property.
If yes, return the value of that property (i.e. the element following
in the list) and remove property and value from the list in LISTVAR."
  (let ((list (symbol-value listvar)) m v)
    (when (setq m (member prop list))
      (setq v (nth 1 m))
      (if (equal (car list) prop)
	  (set listvar (cddr list))
	(setcdr (nthcdr (- (length list) (length m) 1) list)
		(cddr m))
	(set listvar list)))
    v))

(defun org-symname-or-string (s)
  (if (symbolp s)
      (if s (symbol-name s) s)
    s))

;;; Fontification and line numbers for code examples

(defvar org-export-last-code-line-counter-value 0)

(defun org-export-replace-src-segments-and-examples (backend)
  "Replace source code segments with special code for export."
  (setq org-export-last-code-line-counter-value 0)
  (let ((case-fold-search t)
	lang code trans opts indent)
    (goto-char (point-min))
    (while (re-search-forward
	    "\\(^\\([ \t]*\\)#\\+BEGIN_SRC:?[ \t]+\\([^ \t\n]+\\)\\(.*\\)\n\\([^\000]+?\n\\)[ \t]*#\\+END_SRC.*\\)\\|\\(^\\([ \t]*\\)#\\+BEGIN_EXAMPLE:?\\(?:[ \t]+\\(.*\\)\\)?\n\\([^\000]+?\n\\)[ \t]*#\\+END_EXAMPLE.*\\)"
	    nil t)
      (if (match-end 1)
	  ;; src segments
	  (setq lang (match-string 3)
		opts (match-string 4)
		code (match-string 5)
		indent (length (match-string 2)))
	(setq lang nil
	      opts (match-string 8)
	      code (match-string 9)
	      indent (length (match-string 7))))

      (setq trans (org-export-format-source-code-or-example
		   backend lang code opts indent))
      (replace-match trans t t))))

(defvar htmlp)  ;; dynamically scoped
(defvar latexp)  ;; dynamically scoped
(defvar org-export-latex-verbatim-wrap) ;; defined in org-latex.el

(defun org-export-format-source-code-or-example
  (backend lang code &optional opts indent)
  "Format CODE from language LANG and return it formatted for export.
If LANG is nil, do not add any fontification.
OPTS contains formatting optons, like `-n' for triggering numbering lines,
and `+n' for continuing previous numering.
Code formatting according to language currently only works for HTML.
Numbering lines works for all three major backends (html, latex, and ascii).
INDENT was the original indentation of the block."
  (save-match-data
    (let (num cont rtn rpllbl keepp textareap cols rows fmt)
      (setq opts (or opts "")
	    num (string-match "[-+]n\\>" opts)
	    cont (string-match "\\+n\\>" opts)
	    rpllbl (string-match "-r\\>" opts)
	    keepp (string-match "-k\\>" opts)
	    textareap (string-match "-t\\>" opts)
	    cols (if (string-match "-w[ \t]+\\([0-9]+\\)" opts)
		     (string-to-number (match-string 1 opts))
		   80)
	    rows (if (string-match "-h[ \t]+\\([0-9]+\\)" opts)
		     (string-to-number (match-string 1 opts))
		   (org-count-lines code))
	    fmt (if (string-match "-l[ \t]+\"\\([^\"\n]+\\)\"" opts)
		    (match-string 1 opts)))
      (when (and textareap (eq backend 'html))
	;; we cannot use numbering or highlighting.
	(setq num nil cont nil lang nil))
      (if keepp (setq rpllbl 'keep))
      (setq rtn (org-remove-indentation code))
      (when (string-match "^," rtn)
	(setq rtn (with-temp-buffer
		    (insert rtn)
		    ;; Free up the protected lines
		    (goto-char (point-min))
		    (while (re-search-forward "^," nil t)
		      (if (or (equal lang "org")
			      (save-match-data
				(looking-at "\\([*#]\\|[ \t]*#\\+\\)")))
			  (replace-match ""))
		      (end-of-line 1))
		    (buffer-string))))
      ;; Now backend-specific coding
      (setq rtn
	    (cond
	     ((eq backend 'docbook)
	      (setq rtn (org-export-number-lines rtn 'docbook 0 0 num cont rpllbl fmt))
	      (concat "\n#+BEGIN_DOCBOOK\n"
		      (org-add-props (concat "<programlisting><![CDATA["
					     rtn
					     "]]>\n</programlisting>\n")
			  '(org-protected t))
		      "#+END_DOCBOOK\n"))
	     ((eq backend 'html)
	      ;; We are exporting to HTML
	      (when lang
		(require 'htmlize nil t)
		(when (not (fboundp 'htmlize-region-for-paste))
		  ;; we do not have htmlize.el, or an old version of it
		  (setq lang nil)
		  (message
		   "htmlize.el 1.34 or later is needed for source code formatting")))

	      (if lang
		  (let* ((mode (and lang (intern (concat lang "-mode"))))
			 (org-inhibit-startup t)
			 (org-startup-folded nil))
		    (setq rtn
			  (with-temp-buffer
			    (insert rtn)
			    (if (functionp mode)
				(funcall mode)
			      (fundamental-mode))
			    (font-lock-fontify-buffer)
			    (org-src-mode)
			    (set-buffer-modified-p nil)
			    (org-export-htmlize-region-for-paste
			     (point-min) (point-max))))
		    (if (string-match "<pre\\([^>]*\\)>\n*" rtn)
			(setq rtn (replace-match
				   (format "<pre class=\"src src-%s\">\n" lang)
				   t t rtn))))
		(if textareap
		    (setq rtn (concat
			       (format "<p>\n<textarea cols=\"%d\" rows=\"%d\" overflow-x:scroll >\n"
				       cols rows)
			       rtn "</textarea>\n</p>\n"))
		  (with-temp-buffer
		    (insert rtn)
		    (goto-char (point-min))
		    (while (re-search-forward "[<>&]" nil t)
		      (replace-match (cdr (assq (char-before)
						'((?&."&amp;")(?<."&lt;")(?>."&gt;"))))
				     t t))
		    (setq rtn (buffer-string)))
		  (setq rtn (concat "<pre class=\"example\">\n" rtn "</pre>\n"))))
	      (unless textareap
		(setq rtn (org-export-number-lines rtn 'html 1 1 num
						   cont rpllbl fmt)))
	      (if (string-match "\\(\\`<[^>]*>\\)\n" rtn)
		  (setq rtn (replace-match "\\1" t nil rtn)))
	      (concat "\n#+BEGIN_HTML\n" (org-add-props rtn '(org-protected t)) "\n#+END_HTML\n\n"))
	     ((eq backend 'latex)
	      (setq rtn (org-export-number-lines rtn 'latex 0 0 num cont rpllbl fmt))
	      (concat "\n#+BEGIN_LaTeX\n"
		      (org-add-props (concat (car org-export-latex-verbatim-wrap)
					     rtn (cdr org-export-latex-verbatim-wrap))
			  '(org-protected t))
		      "#+END_LaTeX\n\n"))
	     ((eq backend 'ascii)
	      ;; This is not HTML or LaTeX, so just make it an example.
	      (setq rtn (org-export-number-lines rtn 'ascii 0 0 num cont rpllbl fmt))
	      (concat "#+BEGIN_ASCII\n"
		      (org-add-props
			  (concat
			   (mapconcat
			    (lambda (l) (concat "  " l))
			    (org-split-string rtn "\n")
			    "\n")
			   "\n")
			  '(org-protected t))
		      "#+END_ASCII\n"))))
      (org-add-props rtn nil 'original-indentation indent))))

(defun org-export-number-lines (text backend
				     &optional skip1 skip2 number cont
				     replace-labels label-format)
  (setq skip1 (or skip1 0) skip2 (or skip2 0))
  (if (not cont) (setq org-export-last-code-line-counter-value 0))
  (with-temp-buffer
    (insert text)
    (goto-char (point-max))
    (skip-chars-backward " \t\n\r")
    (delete-region (point) (point-max))
    (beginning-of-line (- 1 skip2))
    (let* ((last (org-current-line))
	   (n org-export-last-code-line-counter-value)
	   (nmax (+ n (- last skip1)))
	   (fmt (format "%%%dd:  " (length (number-to-string nmax))))
	   (fm
	    (cond
	     ((eq backend 'html) (format "<span class=\"linenr\">%s</span>"
					 fmt))
	     ((eq backend 'ascii) fmt)
	     ((eq backend 'latex) fmt)
	     ((eq backend 'docbook) fmt)
	     (t "")))
	   (label-format (or label-format org-coderef-label-format))
	   (label-pre (if (string-match "%s" label-format)
			  (substring label-format 0 (match-beginning 0))
			label-format))
	   (label-post (if (string-match "%s" label-format)
			   (substring label-format (match-end 0))
			 ""))
	   (lbl-re
	    (concat
	     ".*?\\S-.*?\\([ \t]*\\("
	     (regexp-quote label-pre)
	     "\\([-a-zA-Z0-9_ ]+\\)"
	     (regexp-quote label-post)
	     "\\)\\)"))
	   ref)

      (goto-line (1+ skip1))
      (while (and (re-search-forward "^" nil t) (not (eobp)) (< n nmax))
	(if number
	    (insert (format fm (incf n)))
	  (forward-char 1))
	(when (looking-at lbl-re) 
	  (setq ref (match-string 3))
	  (cond ((numberp replace-labels)
		 ;; remove labels; use numbers for references when lines
		 ;; are numbered, use labels otherwise
		 (delete-region (match-beginning 1) (match-end 1))
		 (push (cons ref (if (> n 0) n ref)) org-export-code-refs))
		((eq replace-labels 'keep)
		 ;; don't remove labels; use numbers for references when
		 ;; lines are numbered, use labels otherwise
		 (goto-char (match-beginning 2))
		 (delete-region (match-beginning 2) (match-end 2))
		 (insert "(" ref ")")
		 (push (cons ref (if (> n 0) n (concat "(" ref ")"))) 
		       org-export-code-refs))
		(t 
		 ;; don't remove labels and don't use numbers for
		 ;; references
		 (goto-char (match-beginning 2))
		 (delete-region (match-beginning 2) (match-end 2))
		 (insert "(" ref ")")
		 (push (cons ref (concat "(" ref ")")) org-export-code-refs)))
	  (when (eq backend 'html)
	    (save-excursion
	      (beginning-of-line 1)
	      (insert (format "<span id=\"coderef-%s\" class=\"coderef-off\">"
			      ref))
	      (end-of-line 1)
	      (insert "</span>")))))
      (setq org-export-last-code-line-counter-value n)
      (goto-char (point-max))
      (newline)
      (buffer-string))))

(defun org-search-todo-below (line lines level)
  "Search the subtree below LINE for any TODO entries."
  (let ((rest (cdr (memq line lines)))
	(re org-todo-line-regexp)
	line lv todo)
    (catch 'exit
      (while (setq line (pop rest))
	(if (string-match re line)
	    (progn
	      (setq lv (- (match-end 1) (match-beginning 1))
		    todo (and (match-beginning 2)
			      (not (member (match-string 2 line)
					  org-done-keywords))))
					; TODO, not DONE
	      (if (<= lv level) (throw 'exit nil))
	      (if todo (throw 'exit t))))))))

;;;###autoload
(defun org-export-visible (type arg)
  "Create a copy of the visible part of the current buffer, and export it.
The copy is created in a temporary buffer and removed after use.
TYPE is the final key (as a string) that also select the export command in
the `C-c C-e' export dispatcher.
As a special case, if the you type SPC at the prompt, the temporary
org-mode file will not be removed but presented to you so that you can
continue to use it.  The prefix arg ARG is passed through to the exporting
command."
  (interactive
   (list (progn
	   (message "Export visible: [a]SCII  [h]tml  [b]rowse HTML [H/R]uffer with HTML  [D]ocBook  [x]OXO  [ ]keep buffer")
	   (read-char-exclusive))
	 current-prefix-arg))
  (if (not (member type '(?a ?\C-a ?b ?\C-b ?h ?D ?x ?\ )))
      (error "Invalid export key"))
  (let* ((binding (cdr (assoc type
			      '((?a . org-export-as-ascii)
				(?A . org-export-as-ascii-to-buffer)
				(?\C-a . org-export-as-ascii)
				(?b . org-export-as-html-and-open)
				(?\C-b . org-export-as-html-and-open)
				(?h . org-export-as-html)
				(?H . org-export-as-html-to-buffer)
				(?R . org-export-region-as-html)
				(?D . org-export-as-docbook)
				(?x . org-export-as-xoxo)))))
	 (keepp (equal type ?\ ))
	 (file buffer-file-name)
	 (buffer (get-buffer-create "*Org Export Visible*"))
	 s e)
    ;; Need to hack the drawers here.
    (save-excursion
      (goto-char (point-min))
      (while (re-search-forward org-drawer-regexp nil t)
	(goto-char (match-beginning 1))
	(or (org-invisible-p) (org-flag-drawer nil))))
    (with-current-buffer buffer (erase-buffer))
    (save-excursion
      (setq s (goto-char (point-min)))
      (while (not (= (point) (point-max)))
	(goto-char (org-find-invisible))
	(append-to-buffer buffer s (point))
	(setq s (goto-char (org-find-visible))))
      (org-cycle-hide-drawers 'all)
      (goto-char (point-min))
      (unless keepp
	;; Copy all comment lines to the end, to make sure #+ settings are
	;; still available for the second export step.  Kind of a hack, but
	;; does do the trick.
	(if (looking-at "#[^\r\n]*")
	    (append-to-buffer buffer (match-beginning 0) (1+ (match-end 0))))
	(while (re-search-forward "[\n\r]#[^\n\r]*" nil t)
	  (append-to-buffer buffer (1+ (match-beginning 0))
			    (min (point-max) (1+ (match-end 0))))))
      (set-buffer buffer)
      (let ((buffer-file-name file)
	    (org-inhibit-startup t))
	(org-mode)
	(show-all)
	(unless keepp (funcall binding arg))))
    (if (not keepp)
	(kill-buffer buffer)
      (switch-to-buffer-other-window buffer)
      (goto-char (point-min)))))

(defun org-find-visible ()
  (let ((s (point)))
    (while (and (not (= (point-max) (setq s (next-overlay-change s))))
		(get-char-property s 'invisible)))
    s))
(defun org-find-invisible ()
  (let ((s (point)))
    (while (and (not (= (point-max) (setq s (next-overlay-change s))))
		(not (get-char-property s 'invisible))))
    s))

(defvar org-export-htmlized-org-css-url) ;; defined in org-html.el

;;;###autoload
(defun org-export-as-org (arg &optional hidden ext-plist
			      to-buffer body-only pub-dir)
  "Make a copy with not-exporting stuff removed.
The purpose of this function is to provide a way to export the source
Org file of a webpage in Org format, but with sensitive and/or irrelevant
stuff removed.  This command will remove the following:

- archived trees (if the variable `org-export-with-archived-trees' is nil)
- comment blocks and trees starting with the COMMENT keyword
- only trees that are consistent with `org-export-select-tags'
  and `org-export-exclude-tags'.

The only arguments that will be used are EXT-PLIST and PUB-DIR,
all the others will be ignored (but are present so that the general
mechanism to call publishing functions will work).

EXT-PLIST is a property list with external parameters overriding
org-mode's default settings, but still inferior to file-local
settings.  When PUB-DIR is set, use this as the publishing
directory."
  (interactive "P")
  (let* ((opt-plist (org-combine-plists (org-default-export-plist)
					ext-plist
					(org-infile-export-plist)))
	 (bfname (buffer-file-name (or (buffer-base-buffer) (current-buffer))))
	 (filename (concat (file-name-as-directory
			    (or pub-dir
				(org-export-directory :org opt-plist)))
			   (file-name-sans-extension
			    (file-name-nondirectory bfname))))
	 (filename (and filename
			(if (equal (file-truename filename)
				   (file-truename bfname))
<<<<<<< HEAD
			    (concat (file-name-sans-extension filename)
				    "-source."
				    (file-name-extension filename))
=======
			    (concat filename "-source.org")
>>>>>>> 47994f66
			  filename)))
	 (backup-inhibited t)
	 (buffer (find-file-noselect filename))
	 (region (buffer-string)))
    (save-excursion
      (switch-to-buffer buffer)
      (erase-buffer)
      (insert region)
      (let ((org-inhibit-startup t)) (org-mode))
      (org-install-letbind)

      ;; Get rid of archived trees
      (org-export-remove-archived-trees (plist-get opt-plist :archived-trees))

      ;; Remove comment environment and comment subtrees
      (org-export-remove-comment-blocks-and-subtrees)

      ;; Get rid of excluded trees
      (org-export-handle-export-tags (plist-get opt-plist :select-tags)
				     (plist-get opt-plist :exclude-tags))

      (when (or (plist-get opt-plist :plain-source)
		(not (or (plist-get opt-plist :plain-source)
			 (plist-get opt-plist :htmlized-source))))
	;; Either nothing special is requested (default call)
	;; or the plain source is explicitly requested
	;; so: save it
	(save-buffer))
      (when (plist-get opt-plist :htmlized-source)
	;; Make the htmlized version
	(require 'htmlize)
	(require 'org-html)
	(font-lock-fontify-buffer)
	(let* ((htmlize-output-type 'css)
	       (newbuf (htmlize-buffer)))
	  (with-current-buffer newbuf
	    (when org-export-htmlized-org-css-url
	      (goto-char (point-min))
	      (and (re-search-forward
		    "<style type=\"text/css\">[^\000]*?\n[ \t]*</style>.*"
		    nil t)
		   (replace-match
		    (format
		     "<link rel=\"stylesheet\" type=\"text/css\" href=\"%s\">"
		     org-export-htmlized-org-css-url)
		    t t)))
	    (write-file (concat filename ".html")))
	  (kill-buffer newbuf)))
      (set-buffer-modified-p nil)
      (kill-buffer (current-buffer)))))

(defvar org-archive-location)  ;; gets loaded with the org-archive require.
(defun org-get-current-options ()
  "Return a string with current options as keyword options.
Does include HTML export options as well as TODO and CATEGORY stuff."
  (require 'org-archive)
  (format
   "#+TITLE:     %s
#+AUTHOR:    %s
#+EMAIL:     %s
#+DATE:      %s
#+DESCRIPTION: 
#+KEYWORDS: 
#+LANGUAGE:  %s
#+OPTIONS:   H:%d num:%s toc:%s \\n:%s @:%s ::%s |:%s ^:%s -:%s f:%s *:%s <:%s
#+OPTIONS:   TeX:%s LaTeX:%s skip:%s d:%s todo:%s pri:%s tags:%s
%s
#+EXPORT_SELECT_TAGS: %s
#+EXPORT_EXCLUDE_TAGS: %s
#+LINK_UP:   %s
#+LINK_HOME: %s
#+CATEGORY:  %s
#+SEQ_TODO:  %s
#+TYP_TODO:  %s
#+PRIORITIES: %c %c %c
#+DRAWERS:   %s
#+STARTUP:   %s %s %s %s %s
#+TAGS:      %s
#+FILETAGS:  %s
#+ARCHIVE:   %s
#+LINK:      %s
"
   (buffer-name) (user-full-name) user-mail-address
   (format-time-string (substring (car org-time-stamp-formats) 1 -1))
   org-export-default-language
   org-export-headline-levels
   org-export-with-section-numbers
   org-export-with-toc
   org-export-preserve-breaks
   org-export-html-expand
   org-export-with-fixed-width
   org-export-with-tables
   org-export-with-sub-superscripts
   org-export-with-special-strings
   org-export-with-footnotes
   org-export-with-emphasize
   org-export-with-timestamps
   org-export-with-TeX-macros
   org-export-with-LaTeX-fragments
   org-export-skip-text-before-1st-heading
   org-export-with-drawers
   org-export-with-todo-keywords
   org-export-with-priority
   org-export-with-tags
   (if (featurep 'org-jsinfo) (org-infojs-options-inbuffer-template) "")
   (mapconcat 'identity org-export-select-tags " ")
   (mapconcat 'identity org-export-exclude-tags " ")
   org-export-html-link-up
   org-export-html-link-home
   (or (ignore-errors
	 (file-name-sans-extension
	  (file-name-nondirectory (buffer-file-name (buffer-base-buffer)))))
       "NOFILENAME")
   "TODO FEEDBACK VERIFY DONE"
   "Me Jason Marie DONE"
   org-highest-priority org-lowest-priority org-default-priority
   (mapconcat 'identity org-drawers " ")
   (cdr (assoc org-startup-folded
	       '((nil . "showall") (t . "overview") (content . "content"))))
   (if org-odd-levels-only "odd" "oddeven")
   (if org-hide-leading-stars "hidestars" "showstars")
   (if org-startup-align-all-tables "align" "noalign")
   (cond ((eq org-log-done t) "logdone")
	 ((equal org-log-done 'note) "lognotedone")
	 ((not org-log-done) "nologdone"))
   (or (mapconcat (lambda (x)
		    (cond
		     ((equal '(:startgroup) x) "{")
		     ((equal '(:endgroup) x) "}")
		     ((cdr x) (format "%s(%c)" (car x) (cdr x)))
		     (t (car x))))
		  (or org-tag-alist (org-get-buffer-tags)) " ") "")
   (mapconcat 'identity org-file-tags " ")
   org-archive-location
   "org file:~/org/%s.org"
   ))

;;;###autoload
(defun org-insert-export-options-template ()
  "Insert into the buffer a template with information for exporting."
  (interactive)
  (if (not (bolp)) (newline))
  (let ((s (org-get-current-options)))
    (and (string-match "#\\+CATEGORY" s)
	 (setq s (substring s 0 (match-beginning 0))))
    (insert s)))

(defvar org-table-colgroup-info nil)

(defun org-table-clean-before-export (lines &optional maybe-quoted)
  "Check if the table has a marking column.
If yes remove the column and the special lines."
  (setq org-table-colgroup-info nil)
  (if (memq nil
	    (mapcar
	     (lambda (x) (or (string-match "^[ \t]*|-" x)
			     (string-match
			      (if maybe-quoted
				  "^[ \t]*| *\\\\?\\([\#!$*_^ /]\\) *|"
				"^[ \t]*| *\\([\#!$*_^ /]\\) *|")
			      x)))
	     lines))
      (progn
	(setq org-table-clean-did-remove-column nil)
	(delq nil
	      (mapcar
	       (lambda (x)
		 (cond
		  ((string-match  "^[ \t]*| */ *|" x)
		   (setq org-table-colgroup-info
			 (mapcar (lambda (x)
				   (cond ((member x '("<" "&lt;")) :start)
					 ((member x '(">" "&gt;")) :end)
					 ((member x '("<>" "&lt;&gt;")) :startend)
					 (t nil)))
				 (org-split-string x "[ \t]*|[ \t]*")))
		   nil)
		  (t x)))
	       lines)))
    (setq org-table-clean-did-remove-column t)
    (delq nil
	  (mapcar
	   (lambda (x)
	     (cond
	      ((string-match  "^[ \t]*| */ *|" x)
	       (setq org-table-colgroup-info
		     (mapcar (lambda (x)
			       (cond ((member x '("<" "&lt;")) :start)
				     ((member x '(">" "&gt;")) :end)
				     ((member x '("<>" "&lt;&gt;")) :startend)
				     (t nil)))
			     (cdr (org-split-string x "[ \t]*|[ \t]*"))))
	       nil)
	      ((string-match "^[ \t]*| *[!_^/] *|" x)
	       nil) ; ignore this line
	      ((or (string-match "^\\([ \t]*\\)|-+\\+" x)
		   (string-match "^\\([ \t]*\\)|[^|]*|" x))
	       ;; remove the first column
	       (replace-match "\\1|" t nil x))))
	   lines))))

(defun org-export-cleanup-toc-line (s)
  "Remove tags and timestamps from lines going into the toc."
  (when (memq org-export-with-tags '(not-in-toc nil))
    (if (string-match (org-re " +:[[:alnum:]_@:]+: *$") s)
	(setq s (replace-match "" t t s))))
  (when org-export-remove-timestamps-from-toc
    (while (string-match org-maybe-keyword-time-regexp s)
      (setq s (replace-match "" t t s))))
  (while (string-match org-bracket-link-regexp s)
    (setq s (replace-match (match-string (if (match-end 3) 3 1) s)
			   t t s)))
  s)

(defun org-create-multibrace-regexp (left right n)
  "Create a regular expression which will match a balanced sexp.
Opening delimiter is LEFT, and closing delimiter is RIGHT, both given
as single character strings.
The regexp returned will match the entire expression including the
delimiters.  It will also define a single group which contains the
match except for the outermost delimiters.  The maximum depth of
stacked delimiters is N.  Escaping delimiters is not possible."
  (let* ((nothing (concat "[^" left right "]*?"))
	 (or "\\|")
	 (re nothing)
	 (next (concat "\\(?:" nothing left nothing right "\\)+" nothing)))
    (while (> n 1)
      (setq n (1- n)
	    re (concat re or next)
	    next (concat "\\(?:" nothing left next right "\\)+" nothing)))
    (concat left "\\(" re "\\)" right)))

(defvar org-match-substring-regexp
  (concat
   "\\([^\\]\\)\\([_^]\\)\\("
   "\\(" (org-create-multibrace-regexp "{" "}" org-match-sexp-depth) "\\)"
   "\\|"
   "\\(" (org-create-multibrace-regexp "(" ")" org-match-sexp-depth) "\\)"
   "\\|"
   "\\(\\(?:\\*\\|[-+]?[^-+*!@#$%^_ \t\r\n,:\"?<>~;./{}=()]+\\)\\)\\)")
  "The regular expression matching a sub- or superscript.")

(defvar org-match-substring-with-braces-regexp
  (concat
   "\\([^\\]\\)\\([_^]\\)\\("
   "\\(" (org-create-multibrace-regexp "{" "}" org-match-sexp-depth) "\\)"
   "\\)")
  "The regular expression matching a sub- or superscript, forcing braces.")


(defun org-get-text-property-any (pos prop &optional object)
  (or (get-text-property pos prop object)
      (and (setq pos (next-single-property-change pos prop object))
	   (get-text-property pos prop object))))

(defun org-export-get-coderef-format (path desc)
  (save-match-data
    (if (and desc (string-match
		   (regexp-quote (concat "(" path ")"))
		   desc))
	(replace-match "%s" t t desc)
      (or desc "%s"))))

(defun org-export-push-to-kill-ring (format)
  "Push buffer content to kill ring.
The depends on the variable `org-export-copy-to-kill'."
  (when org-export-copy-to-kill-ring
    (kill-new (buffer-string))
    (when (fboundp 'x-set-selection)
      (ignore-errors (x-set-selection 'PRIMARY (buffer-string)))
      (ignore-errors (x-set-selection 'CLIPBOARD (buffer-string))))
    (message "%s export done, pushed to kill ring and clipboard" format)))

(provide 'org-exp)

;; arch-tag: 65985fe9-095c-49c7-a7b6-cb4ee15c0a95

;;; org-exp.el ends here<|MERGE_RESOLUTION|>--- conflicted
+++ resolved
@@ -2508,13 +2508,9 @@
 	 (filename (and filename
 			(if (equal (file-truename filename)
 				   (file-truename bfname))
-<<<<<<< HEAD
 			    (concat (file-name-sans-extension filename)
 				    "-source."
 				    (file-name-extension filename))
-=======
-			    (concat filename "-source.org")
->>>>>>> 47994f66
 			  filename)))
 	 (backup-inhibited t)
 	 (buffer (find-file-noselect filename))
