;;; org-agenda.el --- Dynamic task and appointment lists for Org  -*- lexical-binding: t; -*-

;; Copyright (C) 2004-2021 Free Software Foundation, Inc.

;; Author: Carsten Dominik <carsten at orgmode dot org>
;; Keywords: outlines, hypermedia, calendar, wp
;; Homepage: https://orgmode.org
;;
;; This file is part of GNU Emacs.
;;
;; GNU Emacs is free software: you can redistribute it and/or modify
;; it under the terms of the GNU General Public License as published by
;; the Free Software Foundation, either version 3 of the License, or
;; (at your option) any later version.

;; GNU Emacs is distributed in the hope that it will be useful,
;; but WITHOUT ANY WARRANTY; without even the implied warranty of
;; MERCHANTABILITY or FITNESS FOR A PARTICULAR PURPOSE.  See the
;; GNU General Public License for more details.

;; You should have received a copy of the GNU General Public License
;; along with GNU Emacs.  If not, see <https://www.gnu.org/licenses/>.
;;;;;;;;;;;;;;;;;;;;;;;;;;;;;;;;;;;;;;;;;;;;;;;;;;;;;;;;;;;;;;;;;;;;;;;;;;;;;
;;
;;; Commentary:

;; This file contains the code for creating and using the Agenda for Org.
;;
;; The functions `org-batch-agenda', `org-batch-agenda-csv', and
;; `org-batch-store-agenda-views' are implemented as macros to provide
;; a convenient way for extracting agenda information from the command
;; line.  The Lisp does not evaluate parameters of a macro call; thus
;; it is not necessary to quote the parameters passed to one of those
;; functions.  E.g. you can write:
;;
;;   emacs -batch -l ~/.emacs -eval '(org-batch-agenda "a" org-agenda-span 7)'
;;
;; To export an agenda spanning 7 days.  If `org-batch-agenda' would
;; have been implemented as a regular function you'd have to quote the
;; symbol org-agenda-span.  Moreover: To use a symbol as parameter
;; value you would have to double quote the symbol.
;;
;; This is a hack, but it works even when running Org byte-compiled.
;;

;;; Code:

(require 'cl-lib)
(require 'ol)
(require 'org-fold-core)
(require 'org)
(require 'org-macs)
(require 'org-refile)

(declare-function diary-add-to-list "diary-lib"
                  (date string specifier &optional marker globcolor literal))
(declare-function calendar-iso-to-absolute      "cal-iso"    (date))
(declare-function calendar-astro-date-string    "cal-julian" (&optional date))
(declare-function calendar-bahai-date-string    "cal-bahai"  (&optional date))
(declare-function calendar-chinese-date-string  "cal-china"  (&optional date))
(declare-function calendar-coptic-date-string   "cal-coptic" (&optional date))
(declare-function calendar-ethiopic-date-string "cal-coptic" (&optional date))
(declare-function calendar-french-date-string   "cal-french" (&optional date))
(declare-function calendar-goto-date            "cal-move"   (date))
(declare-function calendar-hebrew-date-string   "cal-hebrew" (&optional date))
(declare-function calendar-islamic-date-string  "cal-islam"  (&optional date))
(declare-function calendar-iso-date-string      "cal-iso"    (&optional date))
(declare-function calendar-iso-from-absolute    "cal-iso"    (date))
(declare-function calendar-julian-date-string   "cal-julian" (&optional date))
(declare-function calendar-mayan-date-string    "cal-mayan"  (&optional date))
(declare-function calendar-persian-date-string  "cal-persia" (&optional date))
(declare-function calendar-check-holidays       "holidays" (date))

(declare-function org-columns-remove-overlays "org-colview" ())
(declare-function org-datetree-find-date-create "org-datetree"
		  (date &optional keep-restriction))
(declare-function org-columns-quit              "org-colview" ())
(declare-function diary-date-display-form       "diary-lib"  (&optional type))
(declare-function org-mobile-write-agenda-for-mobile "org-mobile" (file))
(declare-function org-habit-insert-consistency-graphs
		  "org-habit" (&optional line))
(declare-function org-is-habit-p "org-habit" (&optional pom))
(declare-function org-habit-parse-todo "org-habit" (&optional pom))
(declare-function org-habit-get-priority "org-habit" (habit &optional moment))
(declare-function org-agenda-columns "org-colview" ())
(declare-function org-add-archive-files "org-archive" (files))
(declare-function org-capture "org-capture" (&optional goto keys))
(declare-function org-clock-modify-effort-estimate "org-clock" (&optional value))

(defvar calendar-mode-map)
(defvar org-clock-current-task)
(defvar org-current-tag-alist)
(defvar org-mobile-force-id-on-agenda-items)
(defvar org-habit-show-habits)
(defvar org-habit-show-habits-only-for-today)
(defvar org-habit-show-all-today)
(defvar org-habit-scheduled-past-days)

;; Defined somewhere in this file, but used before definition.
(defvar org-agenda-buffer-name "*Org Agenda*")
(defvar org-agenda-overriding-header nil)
(defvar org-agenda-title-append nil)
;; (with-no-warnings (defvar entry)) ;; unprefixed, from calendar.el
;; (with-no-warnings (defvar date))  ;; unprefixed, from calendar.el
(defvar original-date) ; dynamically scoped, calendar.el does scope this

(defvar org-agenda-undo-list nil
  "List of undoable operations in the agenda since last refresh.")
(defvar org-agenda-pending-undo-list nil
  "In a series of undo commands, this is the list of remaining undo items.")

(defcustom org-agenda-confirm-kill 1
  "When set, remote killing from the agenda buffer needs confirmation.
When t, a confirmation is always needed.  When a number N, confirmation is
only needed when the text to be killed contains more than N non-white lines."
  :group 'org-agenda
  :type '(choice
	  (const :tag "Never" nil)
	  (const :tag "Always" t)
	  (integer :tag "When more than N lines")))

(defcustom org-agenda-compact-blocks nil
  "Non-nil means make the block agenda more compact.
This is done globally by leaving out lines like the agenda span
name and week number or the separator lines."
  :group 'org-agenda
  :type 'boolean)

(defcustom org-agenda-block-separator ?=
  "The separator between blocks in the agenda.
If this is a string, it will be used as the separator, with a newline added.
If it is a character, it will be repeated to fill the window width.
If nil the separator is disabled.  In `org-agenda-custom-commands' this
addresses the separator between the current and the previous block."
  :group 'org-agenda
  :type '(choice
	  (const :tag "Disabled" nil)
	  (character)
	  (string)))

(defgroup org-agenda-export nil
  "Options concerning exporting agenda views in Org mode."
  :tag "Org Agenda Export"
  :group 'org-agenda)

(defcustom org-agenda-with-colors t
  "Non-nil means use colors in agenda views."
  :group 'org-agenda-export
  :type 'boolean)

(defcustom org-agenda-exporter-settings nil
  ;; FIXME: Do we really want to evaluate those settings and thus force
  ;; the user to use `quote' all the time?
  "Alist of variable/value pairs that should be active during agenda export.
This is a good place to set options for ps-print and for htmlize.
Note that the way this is implemented, the values will be evaluated
before assigned to the variables.  So make sure to quote values you do
*not* want evaluated, for example

   (setq org-agenda-exporter-settings
         \\='((ps-print-color-p \\='black-white)))"
  :group 'org-agenda-export
  :type '(repeat
	  (list
	   (variable)
	   (sexp :tag "Value"))))

(defcustom org-agenda-before-write-hook '(org-agenda-add-entry-text)
  "Hook run in a temporary buffer before writing the agenda to an export file.
A useful function for this hook is `org-agenda-add-entry-text'."
  :group 'org-agenda-export
  :type 'hook
  :options '(org-agenda-add-entry-text))

(defcustom org-agenda-add-entry-text-maxlines 0
  "Maximum number of entry text lines to be added to agenda.
This is only relevant when `org-agenda-add-entry-text' is part of
`org-agenda-before-write-hook', which is the default.
When this is 0, nothing will happen.  When it is greater than 0, it
specifies the maximum number of lines that will be added for each entry
that is listed in the agenda view.

Note that this variable is not used during display, only when exporting
the agenda.  For agenda display, see the variables `org-agenda-entry-text-mode'
and `org-agenda-entry-text-maxlines'."
  :group 'org-agenda
  :type 'integer)

(defcustom org-agenda-add-entry-text-descriptive-links t
  "Non-nil means export org-links as descriptive links in agenda added text.
This variable applies to the text added to the agenda when
`org-agenda-add-entry-text-maxlines' is larger than 0.
When this variable is nil, the URL will (also) be shown."
  :group 'org-agenda
  :type 'boolean)

(defcustom org-agenda-export-html-style nil
  "The style specification for exported HTML Agenda files.
If this variable contains a string, it will replace the default <style>
section as produced by `htmlize'.
Since there are different ways of setting style information, this variable
needs to contain the full HTML structure to provide a style, including the
surrounding HTML tags.  The style specifications should include definitions
the fonts used by the agenda, here is an example:

   <style type=\"text/css\">
       p { font-weight: normal; color: gray; }
       .org-agenda-structure {
          font-size: 110%;
          color: #003399;
          font-weight: 600;
       }
       .org-todo {
          color: #cc6666;
          font-weight: bold;
       }
       .org-agenda-done {
          color: #339933;
       }
       .org-done {
          color: #339933;
       }
       .title { text-align: center; }
       .todo, .deadline { color: red; }
       .done { color: green; }
    </style>

or, if you want to keep the style in a file,

   <link rel=\"stylesheet\" type=\"text/css\" href=\"mystyles.css\">

As the value of this option simply gets inserted into the HTML <head> header,
you can \"misuse\" it to also add other text to the header."
  :group 'org-agenda-export
  :group 'org-export-html
  :type '(choice
	  (const nil)
	  (string)))

(defcustom org-agenda-persistent-filter nil
  "When set, keep filters from one agenda view to the next."
  :group 'org-agenda
  :type 'boolean)

(defgroup org-agenda-custom-commands nil
  "Options concerning agenda views in Org mode."
  :tag "Org Agenda Custom Commands"
  :group 'org-agenda)

(defconst org-sorting-choice
  '(choice
    (const time-up) (const time-down)
    (const timestamp-up) (const timestamp-down)
    (const scheduled-up) (const scheduled-down)
    (const deadline-up)  (const deadline-down)
    (const ts-up) (const ts-down)
    (const tsia-up) (const tsia-down)
    (const category-keep) (const category-up) (const category-down)
    (const tag-down) (const tag-up)
    (const priority-up) (const priority-down)
    (const todo-state-up) (const todo-state-down)
    (const effort-up) (const effort-down)
    (const habit-up) (const habit-down)
    (const alpha-up) (const alpha-down)
    (const user-defined-up) (const user-defined-down))
  "Sorting choices.")

;; Keep custom values for `org-agenda-filter-preset' compatible with
;; the new variable `org-agenda-tag-filter-preset'.
(defvaralias 'org-agenda-filter-preset 'org-agenda-tag-filter-preset)
(defvaralias 'org-agenda-filter 'org-agenda-tag-filter)

(defvar org-agenda-entry-types '(:deadline :scheduled :timestamp :sexp)
  "List of types searched for when creating the daily/weekly agenda.
This variable is a list of symbols that controls the types of
items that appear in the daily/weekly agenda.  Allowed symbols in this
list are

  :timestamp   List items containing a date stamp or date range matching
               the selected date.  This includes sexp entries in angular
               brackets.

  :sexp        List entries resulting from plain diary-like sexps.

  :deadline    List deadline due on that date.  When the date is today,
               also list any deadlines past due, or due within
	       `org-deadline-warning-days'.

  :deadline*   Same as above, but only include the deadline if it has an
               hour specification as [h]h:mm.

  :scheduled   List all items which are scheduled for the given date.
	       The diary for *today* also contains items which were
	       scheduled earlier and are not yet marked DONE.

  :scheduled*  Same as above, but only include the scheduled item if it
               has an hour specification as [h]h:mm.

By default, all four non-starred types are turned on.

When :scheduled* or :deadline* are included, :schedule or :deadline
will be ignored.

Never set this variable globally using `setq', because then it
will apply to all future agenda commands.  Instead, bind it with
`let' to scope it dynamically into the agenda-constructing
command.  A good way to set it is through options in
`org-agenda-custom-commands'.  For a more flexible (though
somewhat less efficient) way of determining what is included in
the daily/weekly agenda, see `org-agenda-skip-function'.")

(defconst org-agenda-custom-commands-local-options
  `(repeat :tag "Local settings for this command.  Remember to quote values"
	   (choice :tag "Setting"
		   (list :tag "Heading for this block"
			 (const org-agenda-overriding-header)
			 (string :tag "Headline"))
		   (list :tag "Files to be searched"
			 (const org-agenda-files)
			 (list
			  (const :format "" quote)
			  (repeat (file))))
		   (list :tag "Sorting strategy"
			 (const org-agenda-sorting-strategy)
			 (list
			  (const :format "" quote)
			  (repeat
			   ,org-sorting-choice)))
		   (list :tag "Prefix format"
			 (const org-agenda-prefix-format :value "  %-12:c%?-12t% s")
			 (string))
		   (list :tag "Number of days in agenda"
			 (const org-agenda-span)
			 (list
			  (const :format "" quote)
			  (choice (const :tag "Day" day)
				  (const :tag "Week" week)
				  (const :tag "Fortnight" fortnight)
				  (const :tag "Month" month)
				  (const :tag "Year" year)
				  (integer :tag "Custom"))))
		   (list :tag "Fixed starting date"
			 (const org-agenda-start-day)
			 (string :value "2007-11-01"))
		   (list :tag "Start on day of week"
			 (const org-agenda-start-on-weekday)
			 (choice :value 1
				 (const :tag "Today" nil)
				 (integer :tag "Weekday No.")))
		   (list :tag "Include data from diary"
			 (const org-agenda-include-diary)
			 (boolean))
		   (list :tag "Deadline Warning days"
			 (const org-deadline-warning-days)
			 (integer :value 1))
		   (list :tag "Category filter preset"
			 (const org-agenda-category-filter-preset)
			 (list
			  (const :format "" quote)
			  (repeat
			   (string :tag "+category or -category"))))
		   (list :tag "Tags filter preset"
			 (const org-agenda-tag-filter-preset)
			 (list
			  (const :format "" quote)
			  (repeat
			   (string :tag "+tag or -tag"))))
		   (list :tag "Effort filter preset"
			 (const org-agenda-effort-filter-preset)
			 (list
			  (const :format "" quote)
			  (repeat
			   (string :tag "+=10 or -=10 or +<10 or ->10"))))
		   (list :tag "Regexp filter preset"
			 (const org-agenda-regexp-filter-preset)
			 (list
			  (const :format "" quote)
			  (repeat
			   (string :tag "+regexp or -regexp"))))
		   (list :tag "Set daily/weekly entry types"
			 (const org-agenda-entry-types)
			 (list
			  (const :format "" quote)
			  (set :greedy t :value ,org-agenda-entry-types
			       (const :deadline)
			       (const :scheduled)
			       (const :deadline*)
			       (const :scheduled*)
			       (const :timestamp)
			       (const :sexp))))
		   (list :tag "Columns format"
			 (const org-overriding-columns-format)
			 (string :tag "Format"))
		   (list :tag "Standard skipping condition"
			 :value (org-agenda-skip-function '(org-agenda-skip-entry-if))
			 (const org-agenda-skip-function)
			 (list
			  (const :format "" quote)
			  (list
			   (choice
			    :tag "Skipping range"
			    (const :tag "Skip entry" org-agenda-skip-entry-if)
			    (const :tag "Skip subtree" org-agenda-skip-subtree-if))
			   (repeat :inline t :tag "Conditions for skipping"
				   (choice
				    :tag "Condition type"
				    (list :tag "Regexp matches" :inline t
					  (const :format "" regexp)
					  (regexp))
				    (list :tag "Regexp does not match" :inline t
					  (const :format "" notregexp)
					  (regexp))
				    (list :tag "TODO state is" :inline t
					  (const todo)
					  (choice
					   (const :tag "Any not-done state" todo)
					   (const :tag "Any done state" done)
					   (const :tag "Any state" any)
					   (list :tag "Keyword list"
						 (const :format "" quote)
						 (repeat (string :tag "Keyword")))))
				    (list :tag "TODO state is not" :inline t
					  (const nottodo)
					  (choice
					   (const :tag "Any not-done state" todo)
					   (const :tag "Any done state" done)
					   (const :tag "Any state" any)
					   (list :tag "Keyword list"
						 (const :format "" quote)
						 (repeat (string :tag "Keyword")))))
				    (const :tag "scheduled" scheduled)
				    (const :tag "not scheduled" notscheduled)
				    (const :tag "deadline" deadline)
				    (const :tag "no deadline" notdeadline)
				    (const :tag "timestamp" timestamp)
				    (const :tag "no timestamp" nottimestamp))))))
		   (list :tag "Non-standard skipping condition"
			 :value (org-agenda-skip-function)
			 (const org-agenda-skip-function)
			 (sexp :tag "Function or form (quoted!)"))
		   (list :tag "Any variable"
			 (variable :tag "Variable")
			 (sexp :tag "Value (sexp)"))))
  "Selection of examples for agenda command settings.
This will be spliced into the custom type of
`org-agenda-custom-commands'.")


(defcustom org-agenda-custom-commands
  '(("n" "Agenda and all TODOs" ((agenda "") (alltodo ""))))
  "Custom commands for the agenda.
\\<org-mode-map>
These commands will be offered on the splash screen displayed by the
agenda dispatcher `\\[org-agenda]'.  Each entry is a list like this:

   (key desc type match settings files)

key      The key (one or more characters as a string) to be associated
         with the command.
desc     A description of the command, when omitted or nil, a default
         description is built using MATCH.
type     The command type, any of the following symbols:
          agenda      The daily/weekly agenda.
          todo        Entries with a specific TODO keyword, in all agenda files.
          search      Entries containing search words entry or headline.
          tags        Tags/Property/TODO match in all agenda files.
          tags-todo   Tags/P/T match in all agenda files, TODO entries only.
          todo-tree   Sparse tree of specific TODO keyword in *current* file.
          tags-tree   Sparse tree with all tags matches in *current* file.
          occur-tree  Occur sparse tree for *current* file.
          ...         A user-defined function.
match    What to search for:
          - a single keyword for TODO keyword searches
          - a tags/property/todo match expression for searches
          - a word search expression for text searches.
          - a regular expression for occur searches
          For all other commands, this should be the empty string.
settings  A list of option settings, similar to that in a let form, so like
          this: ((opt1 val1) (opt2 val2) ...).   The values will be
          evaluated at the moment of execution, so quote them when needed.
files     A list of files to write the produced agenda buffer to with
          the command `org-store-agenda-views'.
          If a file name ends in \".html\", an HTML version of the buffer
          is written out.  If it ends in \".ps\", a postscript version is
          produced.  Otherwise, only the plain text is written to the file.

You can also define a set of commands, to create a composite agenda buffer.
In this case, an entry looks like this:

  (key desc (cmd1 cmd2 ...) general-settings-for-whole-set files)

where

desc   A description string to be displayed in the dispatcher menu.
cmd    An agenda command, similar to the above.  However, tree commands
       are not allowed, but instead you can get agenda and global todo list.
       So valid commands for a set are:
       (agenda \"\" settings)
       (alltodo \"\" settings)
       (stuck \"\" settings)
       (todo \"match\" settings files)
       (search \"match\" settings files)
       (tags \"match\" settings files)
       (tags-todo \"match\" settings files)

Each command can carry a list of options, and another set of options can be
given for the whole set of commands.  Individual command options take
precedence over the general options.

When using several characters as key to a command, the first characters
are prefix commands.  For the dispatcher to display useful information, you
should provide a description for the prefix, like

 (setq org-agenda-custom-commands
   \\='((\"h\" . \"HOME + Name tag searches\") ; describe prefix \"h\"
     (\"hl\" tags \"+HOME+Lisa\")
     (\"hp\" tags \"+HOME+Peter\")
     (\"hk\" tags \"+HOME+Kim\")))"
  :group 'org-agenda-custom-commands
  :type `(repeat
	  (choice :value ("x" "Describe command here" tags "" nil)
		  (list :tag "Single command"
			(string :tag "Access Key(s) ")
			(option (string :tag "Description"))
			(choice
			 (const :tag "Agenda" agenda)
			 (const :tag "TODO list" alltodo)
			 (const :tag "Search words" search)
			 (const :tag "Stuck projects" stuck)
			 (const :tag "Tags/Property match (all agenda files)" tags)
			 (const :tag "Tags/Property match of TODO entries (all agenda files)" tags-todo)
			 (const :tag "TODO keyword search (all agenda files)" todo)
			 (const :tag "Tags sparse tree (current buffer)" tags-tree)
			 (const :tag "TODO keyword tree (current buffer)" todo-tree)
			 (const :tag "Occur tree (current buffer)" occur-tree)
			 (sexp :tag "Other, user-defined function"))
			(string :tag "Match (only for some commands)")
			,org-agenda-custom-commands-local-options
			(option (repeat :tag "Export" (file :tag "Export to"))))
		  (list :tag "Command series, all agenda files"
			(string :tag "Access Key(s)")
			(string :tag "Description  ")
			(repeat :tag "Component"
				(choice
				 (list :tag "Agenda"
				       (const :format "" agenda)
				       (const :tag "" :format "" "")
				       ,org-agenda-custom-commands-local-options)
				 (list :tag "TODO list (all keywords)"
				       (const :format "" alltodo)
				       (const :tag "" :format "" "")
				       ,org-agenda-custom-commands-local-options)
				 (list :tag "Search words"
				       (const :format "" search)
				       (string :tag "Match")
				       ,org-agenda-custom-commands-local-options)
				 (list :tag "Stuck projects"
				       (const :format "" stuck)
				       (const :tag "" :format "" "")
				       ,org-agenda-custom-commands-local-options)
				 (list :tag "Tags/Property match (all agenda files)"
				       (const :format "" tags)
				       (string :tag "Match")
				       ,org-agenda-custom-commands-local-options)
				 (list :tag "Tags/Property match of TODO entries (all agenda files)"
				       (const :format "" tags-todo)
				       (string :tag "Match")
				       ,org-agenda-custom-commands-local-options)
				 (list :tag "TODO keyword search"
				       (const :format "" todo)
				       (string :tag "Match")
				       ,org-agenda-custom-commands-local-options)
				 (list :tag "Other, user-defined function"
				       (symbol :tag "function")
				       (string :tag "Match")
				       ,org-agenda-custom-commands-local-options)))

			(repeat :tag "Settings for entire command set"
				(list (variable :tag "Any variable")
				      (sexp :tag "Value")))
			(option (repeat :tag "Export" (file :tag "Export to"))))
		  (cons :tag "Prefix key documentation"
			(string :tag "Access Key(s)")
			(string :tag "Description  ")))))

(defcustom org-agenda-query-register ?o
  "The register holding the current query string.
The purpose of this is that if you construct a query string interactively,
you can then use it to define a custom command."
  :group 'org-agenda-custom-commands
  :type 'character)

(defcustom org-stuck-projects
  '("+LEVEL=2/-DONE" ("TODO" "NEXT" "NEXTACTION") nil "")
  "How to identify stuck projects.
This is a list of four items:
1. A tags/todo/property matcher string that is used to identify a project.
   See the manual for a description of tag and property searches.
   The entire tree below a headline matched by this is considered one project.
2. A list of TODO keywords identifying non-stuck projects.
   If the project subtree contains any headline with one of these todo
   keywords, the project is considered to be not stuck.  If you specify
   \"*\" as a keyword, any TODO keyword will mark the project unstuck.
3. A list of tags identifying non-stuck projects.
   If the project subtree contains any headline with one of these tags,
   the project is considered to be not stuck.  If you specify \"*\" as
   a tag, any tag will mark the project unstuck.  Note that this is about
   the explicit presence of a tag somewhere in the subtree, inherited
   tags do not count here.  If inherited tags make a project not stuck,
   use \"-TAG\" in the tags part of the matcher under (1.) above.
4. An arbitrary regular expression matching non-stuck projects.

If the project turns out to be not stuck, search continues also in the
subtree to see if any of the subtasks have project status.

See also the variable `org-tags-match-list-sublevels' which applies
to projects matched by this search as well.

After defining this variable, you may use `org-agenda-list-stuck-projects'
\(bound to `\\[org-agenda] #') to produce the list."
  :group 'org-agenda-custom-commands
  :type '(list
	  (string :tag "Tags/TODO match to identify a project")
	  (repeat :tag "Projects are *not* stuck if they have an entry with \
TODO keyword any of" (string))
	  (repeat :tag "Projects are *not* stuck if they have an entry with \
TAG being any of" (string))
	  (regexp :tag "Projects are *not* stuck if this regexp matches inside \
the subtree")))

(defgroup org-agenda-skip nil
  "Options concerning skipping parts of agenda files."
  :tag "Org Agenda Skip"
  :group 'org-agenda)

(defcustom org-agenda-skip-function-global nil
  "Function to be called at each match during agenda construction.
If this function returns nil, the current match should not be skipped.
If the function decided to skip an agenda match, is must return the
buffer position from which the search should be continued.
This may also be a Lisp form, which will be evaluated.

This variable will be applied to every agenda match, including
tags/property searches and TODO lists.  So try to make the test function
do its checking as efficiently as possible.  To implement a skipping
condition just for specific agenda commands, use the variable
`org-agenda-skip-function' which can be set in the options section
of custom agenda commands."
  :group 'org-agenda-skip
  :type 'sexp)

(defgroup org-agenda-daily/weekly nil
  "Options concerning the daily/weekly agenda."
  :tag "Org Agenda Daily/Weekly"
  :group 'org-agenda)
(defgroup org-agenda-todo-list nil
  "Options concerning the global todo list agenda view."
  :tag "Org Agenda Todo List"
  :group 'org-agenda)
(defgroup org-agenda-match-view nil
  "Options concerning the general tags/property/todo match agenda view."
  :tag "Org Agenda Match View"
  :group 'org-agenda)
(defgroup org-agenda-search-view nil
  "Options concerning the search agenda view."
  :tag "Org Agenda Search View"
  :group 'org-agenda)

(defvar org-agenda-archives-mode nil
  "Non-nil means the agenda will include archived items.
If this is the symbol `trees', trees in the selected agenda scope
that are marked with the ARCHIVE tag will be included anyway.  When this is
t, also all archive files associated with the current selection of agenda
files will be included.")

(defcustom org-agenda-restriction-lock-highlight-subtree t
  "Non-nil means highlight the whole subtree when restriction is active.
Otherwise only highlight the headline.  Highlighting the whole subtree is
useful to ensure no edits happen beyond the restricted region."
  :group 'org-agenda
  :type 'boolean)

(defcustom org-agenda-skip-comment-trees t
  "Non-nil means skip trees that start with the COMMENT keyword.
When nil, these trees are also scanned by agenda commands."
  :group 'org-agenda-skip
  :type 'boolean)

(defcustom org-agenda-todo-list-sublevels t
  "Non-nil means check also the sublevels of a TODO entry for TODO entries.
When nil, the sublevels of a TODO entry are not checked, resulting in
potentially much shorter TODO lists."
  :group 'org-agenda-skip
  :group 'org-agenda-todo-list
  :type 'boolean)

(defcustom org-agenda-todo-ignore-with-date nil
  "Non-nil means don't show entries with a date in the global todo list.
You can use this if you prefer to mark mere appointments with a TODO keyword,
but don't want them to show up in the TODO list.
When this is set, it also covers deadlines and scheduled items, the settings
of `org-agenda-todo-ignore-scheduled' and `org-agenda-todo-ignore-deadlines'
will be ignored.
See also the variable `org-agenda-tags-todo-honor-ignore-options'."
  :group 'org-agenda-skip
  :group 'org-agenda-todo-list
  :type 'boolean)

(defcustom org-agenda-todo-ignore-timestamp nil
  "Non-nil means don't show entries with a timestamp.
This applies when creating the global todo list.
Valid values are:

past     Don't show entries for today or in the past.

future   Don't show entries with a timestamp in the future.
         The idea behind this is that if it has a future
         timestamp, you don't want to think about it until the
         date.

all      Don't show any entries with a timestamp in the global todo list.
         The idea behind this is that by setting a timestamp, you
         have already \"taken care\" of this item.

This variable can also have an integer as a value.  If positive (N),
todos with a timestamp N or more days in the future will be ignored.  If
negative (-N), todos with a timestamp N or more days in the past will be
ignored.  If 0, todos with a timestamp either today or in the future will
be ignored.  For example, a value of -1 will exclude todos with a
timestamp in the past (yesterday or earlier), while a value of 7 will
exclude todos with a timestamp a week or more in the future.

See also `org-agenda-todo-ignore-with-date'.
See also the variable `org-agenda-tags-todo-honor-ignore-options' if you want
to make his option also apply to the tags-todo list."
  :group 'org-agenda-skip
  :group 'org-agenda-todo-list
  :version "24.1"
  :type '(choice
	  (const :tag "Ignore future timestamp todos" future)
	  (const :tag "Ignore past or present timestamp todos" past)
	  (const :tag "Ignore all timestamp todos" all)
	  (const :tag "Show timestamp todos" nil)
	  (integer :tag "Ignore if N or more days in past(-) or future(+).")))

(defcustom org-agenda-todo-ignore-scheduled nil
  "Non-nil means, ignore some scheduled TODO items when making TODO list.
This applies when creating the global todo list.
Valid values are:

past     Don't show entries scheduled today or in the past.

future   Don't show entries scheduled in the future.
         The idea behind this is that by scheduling it, you don't want to
         think about it until the scheduled date.

all      Don't show any scheduled entries in the global todo list.
         The idea behind this is that by scheduling it, you have already
         \"taken care\" of this item.

t        Same as `all', for backward compatibility.

This variable can also have an integer as a value.  See
`org-agenda-todo-ignore-timestamp' for more details.

See also `org-agenda-todo-ignore-with-date'.
See also the variable `org-agenda-tags-todo-honor-ignore-options' if you want
to make his option also apply to the tags-todo list."
  :group 'org-agenda-skip
  :group 'org-agenda-todo-list
  :type '(choice
	  (const :tag "Ignore future-scheduled todos" future)
	  (const :tag "Ignore past- or present-scheduled todos" past)
	  (const :tag "Ignore all scheduled todos" all)
	  (const :tag "Ignore all scheduled todos (compatibility)" t)
	  (const :tag "Show scheduled todos" nil)
	  (integer :tag "Ignore if N or more days in past(-) or future(+).")))

(defcustom org-agenda-todo-ignore-deadlines nil
  "Non-nil means ignore some deadline TODO items when making TODO list.

There are different motivations for using different values, please think
carefully when configuring this variable.

This applies when creating the global TODO list.

Valid values are:

near    Don't show near deadline entries.  A deadline is near when it is
        closer than `org-deadline-warning-days' days.  The idea behind this
        is that such items will appear in the agenda anyway.

far     Don't show TODO entries where a deadline has been defined, but
        is not going to happen anytime soon.  This is useful if you want to use
        the TODO list to figure out what to do now.

past    Don't show entries with a deadline timestamp for today or in the past.

future  Don't show entries with a deadline timestamp in the future, not even
        when they become `near' ones.  Use it with caution.

all     Ignore all TODO entries that do have a deadline.

t       Same as `near', for backward compatibility.

This variable can also have an integer as a value.  See
`org-agenda-todo-ignore-timestamp' for more details.

See also `org-agenda-todo-ignore-with-date'.
See also the variable `org-agenda-tags-todo-honor-ignore-options' if you want
to make his option also apply to the tags-todo list."
  :group 'org-agenda-skip
  :group 'org-agenda-todo-list
  :type '(choice
	  (const :tag "Ignore near deadlines" near)
	  (const :tag "Ignore near deadlines (compatibility)" t)
	  (const :tag "Ignore far deadlines" far)
	  (const :tag "Ignore all TODOs with a deadlines" all)
	  (const :tag "Show all TODOs, even if they have a deadline" nil)
	  (integer :tag "Ignore if N or more days in past(-) or future(+).")))

(defcustom org-agenda-todo-ignore-time-comparison-use-seconds nil
  "Time unit to use when possibly ignoring an agenda item.

See the docstring of various `org-agenda-todo-ignore-*' options.
The default is to compare time stamps using days.  An item is thus
considered to be in the future if it is at least one day after today.
Non-nil means to compare time stamps using seconds.  An item is then
considered future if it has a time value later than current time."
  :group 'org-agenda-skip
  :group 'org-agenda-todo-list
  :version "24.4"
  :package-version '(Org . "8.0")
  :type '(choice
	  (const :tag "Compare time with days" nil)
	  (const :tag "Compare time with seconds" t)))

(defcustom org-agenda-tags-todo-honor-ignore-options nil
  "Non-nil means honor todo-list ignores options also in tags-todo search.
The variables
   `org-agenda-todo-ignore-with-date',
   `org-agenda-todo-ignore-timestamp',
   `org-agenda-todo-ignore-scheduled',
   `org-agenda-todo-ignore-deadlines'
make the global TODO list skip entries that have time stamps of certain
kinds.  If this option is set, the same options will also apply for the
tags-todo search, which is the general tags/property matcher
restricted to unfinished TODO entries only."
  :group 'org-agenda-skip
  :group 'org-agenda-todo-list
  :group 'org-agenda-match-view
  :type 'boolean)

(defcustom org-agenda-skip-scheduled-if-done nil
  "Non-nil means don't show scheduled items in agenda when they are done.
This is relevant for the daily/weekly agenda, not for the TODO list.  It
applies only to the actual date of the scheduling.  Warnings about an item
with a past scheduling dates are always turned off when the item is DONE."
  :group 'org-agenda-skip
  :group 'org-agenda-daily/weekly
  :type 'boolean)

(defcustom org-agenda-skip-scheduled-if-deadline-is-shown nil
  "Non-nil means skip scheduling line if same entry shows because of deadline.

In the agenda of today, an entry can show up multiple times
because it is both scheduled and has a nearby deadline, and maybe
a plain time stamp as well.

When this variable is nil, the entry will be shown several times.

When set to t, then only the deadline is shown and the fact that
the entry is scheduled today or was scheduled previously is not
shown.

When set to the symbol `not-today', skip scheduled previously,
but not scheduled today.

When set to the symbol `repeated-after-deadline', skip scheduled
items if they are repeated beyond the current deadline."
  :group 'org-agenda-skip
  :group 'org-agenda-daily/weekly
  :type '(choice
	  (const :tag "Never" nil)
	  (const :tag "Always" t)
	  (const :tag "Not when scheduled today" not-today)
	  (const :tag "When repeated past deadline" repeated-after-deadline)))

(defcustom org-agenda-skip-timestamp-if-deadline-is-shown nil
  "Non-nil means skip timestamp line if same entry shows because of deadline.
In the agenda of today, an entry can show up multiple times
because it has both a plain timestamp and has a nearby deadline.
When this variable is t, then only the deadline is shown and the
fact that the entry has a timestamp for or including today is not
shown.  When this variable is nil, the entry will be shown
several times."
  :group 'org-agenda-skip
  :group 'org-agenda-daily/weekly
  :version "24.1"
  :type '(choice
	  (const :tag "Never" nil)
	  (const :tag "Always" t)))

(defcustom org-agenda-skip-deadline-if-done nil
  "Non-nil means don't show deadlines when the corresponding item is done.
When nil, the deadline is still shown and should give you a happy feeling.
This is relevant for the daily/weekly agenda.  It applies only to the
actual date of the deadline.  Warnings about approaching and past-due
deadlines are always turned off when the item is DONE."
  :group 'org-agenda-skip
  :group 'org-agenda-daily/weekly
  :type 'boolean)

(defcustom org-agenda-skip-deadline-prewarning-if-scheduled nil
  "Non-nil means skip deadline prewarning when entry is also scheduled.
This will apply on all days where a prewarning for the deadline would
be shown, but not at the day when the entry is actually due.  On that day,
the deadline will be shown anyway.
This variable may be set to nil, t, the symbol `pre-scheduled',
or a number which will then give the number of days before the actual
deadline when the prewarnings should resume.  The symbol `pre-scheduled'
eliminates the deadline prewarning only prior to the scheduled date.
This can be used in a workflow where the first showing of the deadline will
trigger you to schedule it, and then you don't want to be reminded of it
because you will take care of it on the day when scheduled."
  :group 'org-agenda-skip
  :group 'org-agenda-daily/weekly
  :version "24.1"
  :type '(choice
	  (const :tag "Always show prewarning" nil)
	  (const :tag "Remove prewarning prior to scheduled date" pre-scheduled)
	  (const :tag "Remove prewarning if entry is scheduled" t)
	  (integer :tag "Restart prewarning N days before deadline")))

(defcustom org-agenda-skip-scheduled-delay-if-deadline nil
  "Non-nil means skip scheduled delay when entry also has a deadline.
This variable may be set to nil, t, the symbol `post-deadline',
or a number which will then give the number of days after the actual
scheduled date when the delay should expire.  The symbol `post-deadline'
eliminates the schedule delay when the date is posterior to the deadline."
  :group 'org-agenda-skip
  :group 'org-agenda-daily/weekly
  :version "24.4"
  :package-version '(Org . "8.0")
  :type '(choice
	  (const :tag "Always honor delay" nil)
	  (const :tag "Ignore delay if posterior to the deadline" post-deadline)
	  (const :tag "Ignore delay if entry has a deadline" t)
	  (integer :tag "Honor delay up until N days after the scheduled date")))

(defcustom org-agenda-skip-additional-timestamps-same-entry nil
  "When nil, multiple same-day timestamps in entry make multiple agenda lines.
When non-nil, after the search for timestamps has matched once in an
entry, the rest of the entry will not be searched."
  :group 'org-agenda-skip
  :type 'boolean)

(defcustom org-agenda-skip-timestamp-if-done nil
  "Non-nil means don't select item by timestamp or -range if it is DONE."
  :group 'org-agenda-skip
  :group 'org-agenda-daily/weekly
  :type 'boolean)

(defcustom org-agenda-dim-blocked-tasks t
  "Non-nil means dim blocked tasks in the agenda display.
This causes some overhead during agenda construction, but if you
have turned on `org-enforce-todo-dependencies',
`org-enforce-todo-checkbox-dependencies', or any other blocking
mechanism, this will create useful feedback in the agenda.

Instead of t, this variable can also have the value `invisible'.
Then blocked tasks will be invisible and only become visible when
they become unblocked.  An exemption to this behavior is when a task is
blocked because of unchecked checkboxes below it.  Since checkboxes do
not show up in the agenda views, making this task invisible you remove any
trace from agenda views that there is something to do.  Therefore, a task
that is blocked because of checkboxes will never be made invisible, it
will only be dimmed."
  :group 'org-agenda-daily/weekly
  :group 'org-agenda-todo-list
  :version "24.3"
  :type '(choice
	  (const :tag "Do not dim" nil)
	  (const :tag "Dim to a gray face" t)
	  (const :tag "Make invisible" invisible)))

(defgroup org-agenda-startup nil
  "Options concerning initial settings in the Agenda in Org Mode."
  :tag "Org Agenda Startup"
  :group 'org-agenda)

(defcustom org-agenda-menu-show-matcher t
  "Non-nil means show the match string in the agenda dispatcher menu.
When nil, the matcher string is not shown, but is put into the help-echo
property so than moving the mouse over the command shows it.
Setting it to nil is good if matcher strings are very long and/or if
you want to use two-columns display (see `org-agenda-menu-two-columns')."
  :group 'org-agenda
  :version "24.1"
  :type 'boolean)

(defcustom org-agenda-menu-two-columns nil
  "Non-nil means, use two columns to show custom commands in the dispatcher.
If you use this, you probably want to set `org-agenda-menu-show-matcher'
to nil."
  :group 'org-agenda
  :version "24.1"
  :type 'boolean)

(defcustom org-agenda-finalize-hook nil
  "Hook run just before displaying an agenda buffer.
The buffer is still writable when the hook is called.

You can modify some of the buffer substrings but you should be
extra careful not to modify the text properties of the agenda
headlines as the agenda display heavily relies on them."
  :group 'org-agenda-startup
  :type 'hook)

(defcustom org-agenda-filter-hook nil
  "Hook run just after filtering with `org-agenda-filter'."
  :group 'org-agenda-startup
  :package-version '(Org . "9.4")
  :type 'hook)

(defcustom org-agenda-mouse-1-follows-link nil
  "Non-nil means mouse-1 on a link will follow the link in the agenda.
A longer mouse click will still set point.  Needs to be set
before org.el is loaded."
  :group 'org-agenda-startup
  :type 'boolean)

(defcustom org-agenda-start-with-follow-mode nil
  "The initial value of follow mode in a newly created agenda window."
  :group 'org-agenda-startup
  :type 'boolean)

(defcustom org-agenda-follow-indirect nil
  "Non-nil means `org-agenda-follow-mode' displays only the
current item's tree, in an indirect buffer."
  :group 'org-agenda
  :version "24.1"
  :type 'boolean)

(defcustom org-agenda-show-outline-path t
  "Non-nil means show outline path in echo area after line motion."
  :group 'org-agenda-startup
  :type 'boolean)

(defcustom org-agenda-start-with-entry-text-mode nil
  "The initial value of entry-text-mode in a newly created agenda window."
  :group 'org-agenda-startup
  :type 'boolean)

(defcustom org-agenda-entry-text-maxlines 5
  "Number of text lines to be added when `E' is pressed in the agenda.

Note that this variable only used during agenda display.  To add entry text
when exporting the agenda, configure the variable
`org-agenda-add-entry-text-maxlines'."
  :group 'org-agenda
  :type 'integer)

(defcustom org-agenda-entry-text-exclude-regexps nil
  "List of regular expressions to clean up entry text.
The complete matches of all regular expressions in this list will be
removed from entry text before it is shown in the agenda."
  :group 'org-agenda
  :type '(repeat (regexp)))

(defcustom org-agenda-entry-text-leaders "    > "
  "Text prepended to the entry text in agenda buffers."
  :version "24.4"
  :package-version '(Org . "8.0")
  :group 'org-agenda
  :type 'string)

(defvar org-agenda-entry-text-cleanup-hook nil
  "Hook that is run after basic cleanup of entry text to be shown in agenda.
This cleanup is done in a temporary buffer, so the function may inspect and
change the entire buffer.
Some default stuff like drawers and scheduling/deadline dates will already
have been removed when this is called, as will any matches for regular
expressions listed in `org-agenda-entry-text-exclude-regexps'.")

(defvar org-agenda-include-inactive-timestamps nil
  "Non-nil means include inactive time stamps in agenda.
Dynamically scoped.")

(defgroup org-agenda-windows nil
  "Options concerning the windows used by the Agenda in Org Mode."
  :tag "Org Agenda Windows"
  :group 'org-agenda)

(defcustom org-agenda-window-setup 'reorganize-frame
  "How the agenda buffer should be displayed.
Possible values for this option are:

current-window    Show agenda in the current window, keeping all other windows.
other-window      Use `switch-to-buffer-other-window' to display agenda.
only-window       Show agenda, deleting all other windows.
reorganize-frame  Show only two windows on the current frame, the current
                  window and the agenda.
other-frame       Use `switch-to-buffer-other-frame' to display agenda.
                  Also, when exiting the agenda, kill that frame.
other-tab         Use `switch-to-buffer-other-tab' to display the
                  agenda, making use of the `tab-bar-mode' introduced
                  in Emacs version 27.1.  Also, kill that tab when
                  exiting the agenda view.

See also the variable `org-agenda-restore-windows-after-quit'."
  :group 'org-agenda-windows
  :type '(choice
	  (const current-window)
	  (const other-frame)
	  (const other-tab)
	  (const other-window)
	  (const only-window)
	  (const reorganize-frame))
  :package-version '(Org . "9.4"))

(defcustom org-agenda-window-frame-fractions '(0.5 . 0.75)
  "The min and max height of the agenda window as a fraction of frame height.
The value of the variable is a cons cell with two numbers between 0 and 1.
It only matters if `org-agenda-window-setup' is `reorganize-frame'."
  :group 'org-agenda-windows
  :type '(cons (number :tag "Minimum") (number :tag "Maximum")))

(defcustom org-agenda-restore-windows-after-quit nil
  "Non-nil means restore window configuration upon exiting agenda.
Before the window configuration is changed for displaying the
agenda, the current status is recorded.  When the agenda is
exited with `q' or `x' and this option is set, the old state is
restored.  If `org-agenda-window-setup' is `other-frame' or
`other-tab', the value of this option will be ignored."
  :group 'org-agenda-windows
  :type 'boolean)

(defcustom org-agenda-span 'week
  "Number of days to include in overview display.
Can be day, week, month, year, or any number of days.
Custom commands can set this variable in the options section."
  :group 'org-agenda-daily/weekly
  :type '(choice (const :tag "Day" day)
		 (const :tag "Week" week)
		 (const :tag "Fortnight" fortnight)
		 (const :tag "Month" month)
		 (const :tag "Year" year)
		 (integer :tag "Custom")))

(defcustom org-agenda-start-on-weekday 1
  "Non-nil means start the overview always on the specified weekday.
0 denotes Sunday, 1 denotes Monday, etc.
When nil, always start on the current day.
Custom commands can set this variable in the options section."
  :group 'org-agenda-daily/weekly
  :type '(choice (const :tag "Today" nil)
		 (integer :tag "Weekday No.")))

(defcustom org-agenda-show-all-dates t
  "Non-nil means `org-agenda' shows every day in the selected range.
When nil, only the days which actually have entries are shown."
  :group 'org-agenda-daily/weekly
  :type 'boolean)

(defcustom org-agenda-format-date 'org-agenda-format-date-aligned
  "Format string for displaying dates in the agenda.
Used by the daily/weekly agenda.  This should be a format string
understood by `format-time-string', or a function returning the
formatted date as a string.  The function must take a single
argument, a calendar-style date list like (month day year)."
  :group 'org-agenda-daily/weekly
  :type '(choice
	  (string :tag "Format string")
	  (function :tag "Function")))

(defun org-agenda-end-of-line ()
  "Go to the end of visible line."
  (interactive)
  (goto-char (line-end-position)))

(defun org-agenda-format-date-aligned (date)
  "Format a DATE string for display in the daily/weekly agenda.
This function makes sure that dates are aligned for easy reading."
  (require 'cal-iso)
  (let* ((dayname (calendar-day-name date))
	 (day (cadr date))
	 (day-of-week (calendar-day-of-week date))
	 (month (car date))
	 (monthname (calendar-month-name month))
	 (year (nth 2 date))
	 (iso-week (org-days-to-iso-week
		    (calendar-absolute-from-gregorian date)))
	 ;; (weekyear (cond ((and (= month 1) (>= iso-week 52))
	 ;;        	  (1- year))
	 ;;        	 ((and (= month 12) (<= iso-week 1))
	 ;;        	  (1+ year))
	 ;;        	 (t year)))
	 (weekstring (if (= day-of-week 1)
			 (format " W%02d" iso-week)
		       "")))
    (format "%-10s %2d %s %4d%s"
	    dayname day monthname year weekstring)))

(defcustom org-agenda-time-leading-zero nil
  "Non-nil means use leading zero for military times in agenda.
For example, 9:30am would become 09:30 rather than  9:30."
  :group 'org-agenda-daily/weekly
  :version "24.1"
  :type 'boolean)

(defcustom org-agenda-timegrid-use-ampm nil
  "When set, show AM/PM style timestamps on the timegrid."
  :group 'org-agenda
  :version "24.1"
  :type 'boolean)

(defun org-agenda-time-of-day-to-ampm (time)
  "Convert TIME of a string like \"13:45\" to an AM/PM style time string."
  (let* ((hour-number (string-to-number (substring time 0 -3)))
         (minute (substring time -2))
         (ampm "am"))
    (cond
     ((equal hour-number 12)
      (setq ampm "pm"))
     ((> hour-number 12)
      (setq ampm "pm")
      (setq hour-number (- hour-number 12))))
    (concat
     (if org-agenda-time-leading-zero
	 (format "%02d" hour-number)
       (format "%02s" (number-to-string hour-number)))
     ":" minute ampm)))

(defun org-agenda-time-of-day-to-ampm-maybe (time)
  "Conditionally convert TIME to AM/PM format based on `org-agenda-timegrid-use-ampm'."
  (if org-agenda-timegrid-use-ampm
      (org-agenda-time-of-day-to-ampm time)
    time))

(defcustom org-agenda-weekend-days '(6 0)
  "Which days are weekend?
These days get the special face `org-agenda-date-weekend' in the agenda."
  :group 'org-agenda-daily/weekly
  :type '(set :greedy t
	      (const :tag "Monday" 1)
	      (const :tag "Tuesday" 2)
	      (const :tag "Wednesday" 3)
	      (const :tag "Thursday" 4)
	      (const :tag "Friday" 5)
	      (const :tag "Saturday" 6)
	      (const :tag "Sunday" 0)))

(defcustom org-agenda-move-date-from-past-immediately-to-today t
  "Non-nil means jump to today when moving a past date forward in time.
When using S-right in the agenda to move a date forward, and the date
stamp currently points to the past, the first key press will move it
to today.  When nil, just move one day forward even if the date stays
in the past."
  :group 'org-agenda-daily/weekly
  :version "24.1"
  :type 'boolean)

(defcustom org-agenda-diary-file 'diary-file
  "File to which to add new entries with the `i' key in agenda and calendar.
When this is the symbol `diary-file', the functionality in the Emacs
calendar will be used to add entries to the `diary-file'.  But when this
points to a file, `org-agenda-diary-entry' will be used instead."
  :group 'org-agenda
  :type '(choice
	  (const :tag "The standard Emacs diary file" diary-file)
	  (file :tag "Special Org file diary entries")))

(defcustom org-agenda-include-diary nil
  "If non-nil, include in the agenda entries from the Emacs Calendar's diary.
Custom commands can set this variable in the options section."
  :group 'org-agenda-daily/weekly
  :type 'boolean)

(defcustom org-agenda-include-deadlines t
  "If non-nil, include entries within their deadline warning period.
Custom commands can set this variable in the options section."
  :group 'org-agenda-daily/weekly
  :version "24.1"
  :type 'boolean)

(defcustom org-agenda-show-future-repeats t
  "Non-nil shows repeated entries in the future part of the agenda.
When set to the symbol `next' only the first future repeat is shown."
  :group 'org-agenda-daily/weekly
  :type '(choice
	  (const :tag "Show all repeated entries" t)
	  (const :tag "Show next repeated entry" next)
	  (const :tag "Do not show repeated entries" nil))
  :version "26.1"
  :package-version '(Org . "9.1")
  :safe #'symbolp)

(defcustom org-agenda-prefer-last-repeat nil
  "Non-nil sets date for repeated entries to their last repeat.

When nil, display SCHEDULED and DEADLINE dates at their base
date, and in today's agenda, as a reminder.  Display plain
time-stamps, on the other hand, at every repeat date in the past
in addition to the base date.

When non-nil, show a repeated entry at its latest repeat date,
possibly being today even if it wasn't marked as done.  This
setting is useful if you do not always mark repeated entries as
done and, yet, consider that reaching repeat date starts the task
anew.

When set to a list of strings, prefer last repeats only for
entries with these TODO keywords."
  :group 'org-agenda-daily/weekly
  :type '(choice
	  (const :tag "Prefer last repeat" t)
	  (const :tag "Prefer base date" nil)
	  (repeat :tag "Prefer last repeat for entries with these TODO keywords"
		  (string :tag "TODO keyword")))
  :version "26.1"
  :package-version '(Org . "9.1")
  :safe (lambda (x) (or (booleanp x) (consp x))))

(defcustom org-scheduled-past-days 10000
  "Number of days to continue listing scheduled items not marked DONE.
When an item is scheduled on a date, it shows up in the agenda on
this day and will be listed until it is marked done or for the
number of days given here."
  :group 'org-agenda-daily/weekly
  :type 'integer
  :safe 'integerp)

(defcustom org-deadline-past-days 10000
  "Number of days to warn about missed deadlines.
When an item has deadline on a date, it shows up in the agenda on
this day and will appear as a reminder until it is marked DONE or
for the number of days given here."
  :group 'org-agenda-daily/weekly
  :type 'integer
  :version "26.1"
  :package-version '(Org . "9.1")
  :safe 'integerp)

(defcustom org-agenda-log-mode-items '(closed clock)
  "List of items that should be shown in agenda log mode.
\\<org-agenda-mode-map>\
This list may contain the following symbols:

  closed    Show entries that have been closed on that day.
  clock     Show entries that have received clocked time on that day.
  state     Show all logged state changes.
Note that instead of changing this variable, you can also press \
`\\[universal-argument] \\[org-agenda-log-mode]' in
the agenda to display all available LOG items temporarily."
  :group 'org-agenda-daily/weekly
  :type '(set :greedy t (const closed) (const clock) (const state)))

(defcustom org-agenda-clock-consistency-checks
  '(:max-duration "10:00" :min-duration 0 :max-gap "0:05"
		  :gap-ok-around ("4:00")
		  :default-face ((:background "DarkRed") (:foreground "white"))
		  :overlap-face nil :gap-face nil :no-end-time-face nil
		  :long-face nil :short-face nil)
  "This is a property list, with the following keys:

:max-duration    Mark clocking chunks that are longer than this time.
                 This is a time string like \"HH:MM\", or the number
                 of minutes as an integer.

:min-duration    Mark clocking chunks that are shorter that this.
                 This is a time string like \"HH:MM\", or the number
                 of minutes as an integer.

:max-gap         Mark gaps between clocking chunks that are longer than
                 this duration.  A number of minutes, or a string
                 like \"HH:MM\".

:gap-ok-around   List of times during the day which are usually not working
                 times.  When a gap is detected, but the gap contains any
                 of these times, the gap is *not* reported.  For example,
                 if this is (\"4:00\" \"13:00\") then gaps that contain
                 4:00 in the morning (i.e. the night) and 13:00
                 (i.e. a typical lunch time) do not cause a warning.
                 You should have at least one time during the night in this
                 list, or otherwise the first task each morning will trigger
                 a warning because it follows a long gap.

Furthermore, the following properties can be used to define faces for
issue display.

:default-face         the default face, if the specific face is undefined
:overlap-face         face for overlapping clocks
:gap-face             face for gaps between clocks
:no-end-time-face     face for incomplete clocks
:long-face            face for clock intervals that are too long
:short-face           face for clock intervals that are too short"
  :group 'org-agenda-daily/weekly
  :group 'org-clock
  :version "24.1"
  :type 'plist)

(defcustom org-agenda-log-mode-add-notes t
  "Non-nil means add first line of notes to log entries in agenda views.
If a log item like a state change or a clock entry is associated with
notes, the first line of these notes will be added to the entry in the
agenda display."
  :group 'org-agenda-daily/weekly
  :type 'boolean)

(defcustom org-agenda-start-with-log-mode nil
  "The initial value of log-mode in a newly created agenda window.
See `org-agenda-log-mode' and `org-agenda-log-mode-items' for further
explanations on the possible values."
  :group 'org-agenda-startup
  :group 'org-agenda-daily/weekly
  :type '(choice (const :tag "Don't show log items" nil)
		 (const :tag "Show only log items" only)
		 (const :tag "Show all possible log items" clockcheck)
		 (repeat :tag "Choose among possible values for `org-agenda-log-mode-items'"
			 (choice (const :tag "Show closed log items" closed)
				 (const :tag "Show clocked log items" clock)
				 (const :tag "Show all logged state changes" state)))))

(defcustom org-agenda-start-with-clockreport-mode nil
  "The initial value of clockreport-mode in a newly created agenda window."
  :group 'org-agenda-startup
  :group 'org-agenda-daily/weekly
  :type 'boolean)

(defcustom org-agenda-clockreport-parameter-plist '(:link t :maxlevel 2)
  "Property list with parameters for the clocktable in clockreport mode.
This is the display mode that shows a clock table in the daily/weekly
agenda, the properties for this dynamic block can be set here.
The usual clocktable parameters are allowed here, but you cannot set
the properties :name, :tstart, :tend, :block, and :scope - these will
be overwritten to make sure the content accurately reflects the
current display in the agenda."
  :group 'org-agenda-daily/weekly
  :type 'plist)

(defvaralias 'org-agenda-search-view-search-words-only
  'org-agenda-search-view-always-boolean)

(defcustom org-agenda-search-view-always-boolean nil
  "Non-nil means the search string is interpreted as individual parts.

The search string for search view can either be interpreted as a phrase,
or as a list of snippets that define a boolean search for a number of
strings.

When this is non-nil, the string will be split on whitespace, and each
snippet will be searched individually, and all must match in order to
select an entry.  A snippet is then a single string of non-white
characters, or a string in double quotes, or a regexp in {} braces.
If a snippet is preceded by \"-\", the snippet must *not* match.
\"+\" is syntactic sugar for positive selection.  Each snippet may
be found as a full word or a partial word, but see the variable
`org-agenda-search-view-force-full-words'.

When this is nil, search will look for the entire search phrase as one,
with each space character matching any amount of whitespace, including
line breaks.

Even when this is nil, you can still switch to Boolean search dynamically
by preceding the first snippet with \"+\" or \"-\".  If the first snippet
is a regexp marked with braces like \"{abc}\", this will also switch to
boolean search."
  :group 'org-agenda-search-view
  :version "24.1"
  :type 'boolean)

(defcustom org-agenda-search-view-force-full-words nil
  "Non-nil means, search words must be matches as complete words.
When nil, they may also match part of a word."
  :group 'org-agenda-search-view
  :version "24.1"
  :type 'boolean)

(defcustom org-agenda-search-view-max-outline-level 0
  "Maximum outline level to display in search view.
E.g. when this is set to 1, the search view will only
show headlines of level 1.  When set to 0, the default
value, don't limit agenda view by outline level."
  :group 'org-agenda-search-view
  :version "26.1"
  :package-version '(Org . "8.3")
  :type 'integer)

(defgroup org-agenda-time-grid nil
  "Options concerning the time grid in the Org Agenda."
  :tag "Org Agenda Time Grid"
  :group 'org-agenda)

(defcustom org-agenda-search-headline-for-time t
  "Non-nil means search headline for a time-of-day.
If the headline contains a time-of-day in one format or another, it will
be used to sort the entry into the time sequence of items for a day.
Some people have time stamps in the headline that refer to the creation
time or so, and then this produces an unwanted side effect.  If this is
the case for your, use this variable to turn off searching the headline
for a time."
  :group 'org-agenda-time-grid
  :type 'boolean)

(defcustom org-agenda-use-time-grid t
  "Non-nil means show a time grid in the agenda schedule.
A time grid is a set of lines for specific times (like every two hours between
8:00 and 20:00).  The items scheduled for a day at specific times are
sorted in between these lines.
For details about when the grid will be shown, and what it will look like, see
the variable `org-agenda-time-grid'."
  :group 'org-agenda-time-grid
  :type 'boolean)

(defcustom org-agenda-time-grid
  '((daily today require-timed)
    (800 1000 1200 1400 1600 1800 2000)
    "......"
    "----------------")

  "The settings for time grid for agenda display.
This is a list of four items.  The first item is again a list.  It contains
symbols specifying conditions when the grid should be displayed:

 daily         if the agenda shows a single day
 weekly        if the agenda shows an entire week
 today         show grid on current date, independent of daily/weekly display
 require-timed show grid only if at least one item has a time specification
 remove-match  skip grid times already present in an entry

The second item is a list of integers, indicating the times that
should have a grid line.

The third item is a string which will be placed right after the
times that have a grid line.

The fourth item is a string placed after the grid times.  This
will align with agenda items."
  :group 'org-agenda-time-grid
  :type
  '(list
    (set :greedy t :tag "Grid Display Options"
	 (const :tag "Show grid in single day agenda display" daily)
	 (const :tag "Show grid in weekly agenda display" weekly)
	 (const :tag "Always show grid for today" today)
	 (const :tag "Show grid only if any timed entries are present"
		require-timed)
	 (const :tag "Skip grid times already present in an entry"
		remove-match))
    (repeat :tag "Grid Times" (integer :tag "Time"))
    (string :tag "Grid String (after agenda times)")
    (string :tag "Grid String (aligns with agenda items)")))

(defcustom org-agenda-show-current-time-in-grid t
  "Non-nil means show the current time in the time grid."
  :group 'org-agenda-time-grid
  :version "24.1"
  :type 'boolean)

(defcustom org-agenda-current-time-string
  "now - - - - - - - - - - - - - - - - - - - - - - - - -"
  "The string for the current time marker in the agenda."
  :group 'org-agenda-time-grid
  :version "24.1"
  :type 'string)

(defgroup org-agenda-sorting nil
  "Options concerning sorting in the Org Agenda."
  :tag "Org Agenda Sorting"
  :group 'org-agenda)

(defcustom org-agenda-sorting-strategy
  '((agenda habit-down time-up priority-down category-keep)
    (todo   priority-down category-keep)
    (tags   priority-down category-keep)
    (search category-keep))
  "Sorting structure for the agenda items of a single day.
This is a list of symbols which will be used in sequence to determine
if an entry should be listed before another entry.  The following
symbols are recognized:

time-up            Put entries with time-of-day indications first, early first.
time-down          Put entries with time-of-day indications first, late first.
timestamp-up       Sort by any timestamp, early first.
timestamp-down     Sort by any timestamp, late first.
scheduled-up       Sort by scheduled timestamp, early first.
scheduled-down     Sort by scheduled timestamp, late first.
deadline-up        Sort by deadline timestamp, early first.
deadline-down      Sort by deadline timestamp, late first.
ts-up              Sort by active timestamp, early first.
ts-down            Sort by active timestamp, late first.
tsia-up            Sort by inactive timestamp, early first.
tsia-down          Sort by inactive timestamp, late first.
category-keep      Keep the default order of categories, corresponding to the
		   sequence in `org-agenda-files'.
category-up        Sort alphabetically by category, A-Z.
category-down      Sort alphabetically by category, Z-A.
tag-up             Sort alphabetically by last tag, A-Z.
tag-down           Sort alphabetically by last tag, Z-A.
priority-up        Sort numerically by priority, high priority last.
priority-down      Sort numerically by priority, high priority first.
todo-state-up      Sort by todo state, tasks that are done last.
todo-state-down    Sort by todo state, tasks that are done first.
effort-up          Sort numerically by estimated effort, high effort last.
effort-down        Sort numerically by estimated effort, high effort first.
user-defined-up    Sort according to `org-agenda-cmp-user-defined', high last.
user-defined-down  Sort according to `org-agenda-cmp-user-defined', high first.
habit-up           Put entries that are habits first.
habit-down         Put entries that are habits last.
alpha-up           Sort headlines alphabetically.
alpha-down         Sort headlines alphabetically, reversed.

The different possibilities will be tried in sequence, and testing stops
if one comparison returns a \"not-equal\".  For example, the default
    '(time-up category-keep priority-down)
means: Pull out all entries having a specified time of day and sort them,
in order to make a time schedule for the current day the first thing in the
agenda listing for the day.  Of the entries without a time indication, keep
the grouped in categories, don't sort the categories, but keep them in
the sequence given in `org-agenda-files'.  Within each category sort by
priority.

Leaving out `category-keep' would mean that items will be sorted across
categories by priority.

Instead of a single list, this can also be a set of list for specific
contents, with a context symbol in the car of the list, any of
`agenda', `todo', `tags', `search' for the corresponding agenda views.

Custom commands can bind this variable in the options section."
  :group 'org-agenda-sorting
  :type `(choice
	  (repeat :tag "General" ,org-sorting-choice)
	  (list :tag "Individually"
		(cons (const :tag "Strategy for Weekly/Daily agenda" agenda)
		      (repeat ,org-sorting-choice))
		(cons (const :tag "Strategy for TODO lists" todo)
		      (repeat ,org-sorting-choice))
		(cons (const :tag "Strategy for Tags matches" tags)
		      (repeat ,org-sorting-choice))
		(cons (const :tag "Strategy for search matches" search)
		      (repeat ,org-sorting-choice)))))

(defcustom org-agenda-cmp-user-defined nil
  "A function to define the comparison `user-defined'.
This function must receive two arguments, agenda entry a and b.
If a>b, return +1.  If a<b, return -1.  If they are equal as seen by
the user comparison, return nil.
When this is defined, you can make `user-defined-up' and `user-defined-down'
part of an agenda sorting strategy."
  :group 'org-agenda-sorting
  :type 'symbol)

(defcustom org-agenda-sort-notime-is-late t
  "Non-nil means items without time are considered late.
This is only relevant for sorting.  When t, items which have no explicit
time like 15:30 will be considered as 99:01, i.e. later than any items which
do have a time.  When nil, the default time is before 0:00.  You can use this
option to decide if the schedule for today should come before or after timeless
agenda entries."
  :group 'org-agenda-sorting
  :type 'boolean)

(defcustom org-agenda-sort-noeffort-is-high t
  "Non-nil means items without effort estimate are sorted as high effort.
This also applies when filtering an agenda view with respect to the
< or > effort operator.  Then, tasks with no effort defined will be treated
as tasks with high effort.
When nil, such items are sorted as 0 minutes effort."
  :group 'org-agenda-sorting
  :type 'boolean)

(defgroup org-agenda-line-format nil
  "Options concerning the entry prefix in the Org agenda display."
  :tag "Org Agenda Line Format"
  :group 'org-agenda)

(defcustom org-agenda-prefix-format
  '((agenda  . " %i %-12:c%?-12t% s")
    (todo  . " %i %-12:c")
    (tags  . " %i %-12:c")
    (search . " %i %-12:c"))
  "Format specifications for the prefix of items in the agenda views.

An alist with one entry per agenda type.  The keys of the
sublists are `agenda', `todo', `search' and `tags'.  The values
are format strings.

This format works similar to a printf format, with the following meaning:

  %c   the category of the item, \"Diary\" for entries from the diary,
       or as given by the CATEGORY keyword or derived from the file name
  %e   the effort required by the item
  %l   the level of the item (insert X space(s) if item is of level X)
  %i   the icon category of the item, see `org-agenda-category-icon-alist'
  %T   the last tag of the item (ignore inherited tags, which come first)
  %t   the HH:MM time-of-day specification if one applies to the entry
  %s   Scheduling/Deadline information, a short string
  %b   show breadcrumbs, i.e., the names of the higher levels
  %(expression) Eval EXPRESSION and replace the control string
                by the result

All specifiers work basically like the standard `%s' of printf, but may
contain two additional characters: a question mark just after the `%'
and a whitespace/punctuation character just before the final letter.

If the first character after `%' is a question mark, the entire field
will only be included if the corresponding value applies to the current
entry.  This is useful for fields which should have fixed width when
present, but zero width when absent.  For example, \"%?-12t\" will
result in a 12 character time field if a time of the day is specified,
but will completely disappear in entries which do not contain a time.

If there is punctuation or whitespace character just before the
final format letter, this character will be appended to the field
value if the value is not empty.  For example, the format
\"%-12:c\" leads to \"Diary: \" if the category is \"Diary\".  If
the category is empty, no additional colon is inserted.

The default value for the agenda sublist is \"  %-12:c%?-12t% s\",
which means:

- Indent the line with two space characters
- Give the category a 12 chars wide field, padded with whitespace on
  the right (because of `-').  Append a colon if there is a category
  (because of `:').
- If there is a time-of-day, put it into a 12 chars wide field.  If no
  time, don't put in an empty field, just skip it (because of '?').
- Finally, put the scheduling information.

See also the variables `org-agenda-remove-times-when-in-prefix' and
`org-agenda-remove-tags'.

Custom commands can set this variable in the options section."
  :type '(choice
	  (string :tag "General format")
	  (list :greedy t :tag "View dependent"
		(cons  (const agenda) (string :tag "Format"))
		(cons  (const todo) (string :tag "Format"))
		(cons  (const tags) (string :tag "Format"))
		(cons  (const search) (string :tag "Format"))))
  :group 'org-agenda-line-format
  :version "26.1"
  :package-version '(Org . "9.1"))

(defcustom org-agenda-breadcrumbs-separator "->"
  "The separator of breadcrumbs in agenda lines."
  :group 'org-agenda-line-format
  :package-version '(Org . "9.3")
  :type 'string
  :safe #'stringp)

(defvar org-prefix-format-compiled nil
  "The compiled prefix format and associated variables.
This is a list where first element is a list of variable bindings, and second
element is the compiled format expression.  See the variable
`org-agenda-prefix-format'.")

(defcustom org-agenda-todo-keyword-format "%-1s"
  "Format for the TODO keyword in agenda lines.
Set this to something like \"%-12s\" if you want all TODO keywords
to occupy a fixed space in the agenda display."
  :group 'org-agenda-line-format
  :type 'string)

(defcustom org-agenda-diary-sexp-prefix nil
  "A regexp that matches part of a diary sexp entry
which should be treated as scheduling/deadline information in
`org-agenda'.

For example, you can use this to extract the `diary-remind-message' from
`diary-remind' entries."
  :group 'org-agenda-line-format
  :type '(choice (const :tag "None" nil) (regexp :tag "Regexp")))

(defcustom org-agenda-timerange-leaders '("" "(%d/%d): ")
  "Text preceding timerange entries in the agenda view.
This is a list with two strings.  The first applies when the range
is entirely on one day.  The second applies if the range spans several days.
The strings may have two \"%d\" format specifiers which will be filled
with the sequence number of the days, and the total number of days in the
range, respectively."
  :group 'org-agenda-line-format
  :type '(list
	  (string :tag "Deadline today   ")
	  (choice :tag "Deadline relative"
		  (string :tag "Format string")
		  (function))))

(defcustom org-agenda-scheduled-leaders '("Scheduled: " "Sched.%2dx: ")
  "Text preceding scheduled items in the agenda view.
This is a list with two strings.  The first applies when the item is
scheduled on the current day.  The second applies when it has been scheduled
previously, it may contain a %d indicating that this is the nth time that
this item is scheduled, due to automatic rescheduling of unfinished items
for the following day.  So this number is one larger than the number of days
that passed since this item was scheduled first."
  :group 'org-agenda-line-format
  :version "24.4"
  :package-version '(Org . "8.0")
  :type '(list
	  (string :tag "Scheduled today     ")
	  (string :tag "Scheduled previously")))

(defcustom org-agenda-inactive-leader "["
  "Text preceding item pulled into the agenda by inactive time stamps.
These entries are added to the agenda when pressing \"[\"."
  :group 'org-agenda-line-format
  :version "24.1"
  :type 'string)

(defcustom org-agenda-deadline-leaders '("Deadline:  " "In %3d d.: " "%2d d. ago: ")
  "Text preceding deadline items in the agenda view.
This is a list with three strings.  The first applies when the item has its
deadline on the current day.  The second applies when the deadline is in the
future, the third one when it is in the past.  The strings may contain %d
to capture the number of days."
  :group 'org-agenda-line-format
  :version "24.4"
  :package-version '(Org . "8.0")
  :type '(list
	  (string :tag "Deadline today          ")
	  (string :tag "Deadline in the future  ")
	  (string :tag "Deadline in the past    ")))

(defcustom org-agenda-remove-times-when-in-prefix t
  "Non-nil means remove duplicate time specifications in agenda items.
When the format `org-agenda-prefix-format' contains a `%t' specifier, a
time-of-day specification in a headline or diary entry is extracted and
placed into the prefix.  If this option is non-nil, the original specification
\(a timestamp or -range, or just a plain time(range) specification like
11:30-4pm) will be removed for agenda display.  This makes the agenda less
cluttered.
The option can be t or nil.  It may also be the symbol `beg', indicating
that the time should only be removed when it is located at the beginning of
the headline/diary entry."
  :group 'org-agenda-line-format
  :type '(choice
	  (const :tag "Always" t)
	  (const :tag "Never" nil)
	  (const :tag "When at beginning of entry" beg)))

(defcustom org-agenda-remove-timeranges-from-blocks nil
  "Non-nil means remove time ranges specifications in agenda
items that span on several days."
  :group 'org-agenda-line-format
  :version "24.1"
  :type 'boolean)

(defcustom org-agenda-default-appointment-duration nil
  "Default duration for appointments that only have a starting time.
When nil, no duration is specified in such cases.
When non-nil, this must be the number of minutes, e.g. 60 for one hour."
  :group 'org-agenda-line-format
  :type '(choice
	  (integer :tag "Minutes")
	  (const :tag "No default duration")))

(defcustom org-agenda-show-inherited-tags t
  "Non-nil means show inherited tags in each agenda line.

When this option is set to `always', it takes precedence over
`org-agenda-use-tag-inheritance' and inherited tags are shown
in every agenda.

When this option is set to t (the default), inherited tags are
shown when they are available, i.e. when the value of
`org-agenda-use-tag-inheritance' enables tag inheritance for the
given agenda type.

This can be set to a list of agenda types in which the agenda
must display the inherited tags.  Available types are `todo',
`agenda' and `search'.

When set to nil, never show inherited tags in agenda lines."
  :group 'org-agenda-line-format
  :group 'org-agenda
  :version "24.3"
  :type '(choice
	  (const :tag "Show inherited tags when available" t)
	  (const :tag "Always show inherited tags" always)
	  (repeat :tag "Show inherited tags only in selected agenda types"
		  (symbol :tag "Agenda type"))))

(defcustom org-agenda-use-tag-inheritance '(todo search agenda)
  "List of agenda view types where to use tag inheritance.

In tags/tags-todo/tags-tree agenda views, tag inheritance is
controlled by `org-use-tag-inheritance'.  In other agenda types,
`org-use-tag-inheritance' is not used for the selection of the
agenda entries.  Still, you may want the agenda to be aware of
the inherited tags anyway, e.g. for later tag filtering.

Allowed value are `todo', `search' and `agenda'.

This variable has no effect if `org-agenda-show-inherited-tags'
is set to `always'.  In that case, the agenda is aware of those
tags.

The default value sets tags in every agenda type.  Setting this
option to nil will speed up non-tags agenda view a lot."
  :group 'org-agenda
  :version "26.1"
  :package-version '(Org . "9.1")
  :type '(choice
	  (const :tag "Use tag inheritance in all agenda types" t)
	  (repeat :tag "Use tag inheritance in selected agenda types"
		  (symbol :tag "Agenda type"))))

(defcustom org-agenda-hide-tags-regexp nil
  "Regular expression used to filter away specific tags in agenda views.
This means that these tags will be present, but not be shown in the agenda
line.  Secondary filtering will still work on the hidden tags.
Nil means don't hide any tags."
  :group 'org-agenda-line-format
  :type '(choice
	  (const  :tag "Hide none" nil)
	  (regexp :tag "Regexp   ")))

(defvaralias 'org-agenda-remove-tags-when-in-prefix
  'org-agenda-remove-tags)

(defcustom org-agenda-remove-tags nil
  "Non-nil means remove the tags from the headline copy in the agenda.
When this is the symbol `prefix', only remove tags when
`org-agenda-prefix-format' contains a `%T' specifier."
  :group 'org-agenda-line-format
  :type '(choice
	  (const :tag "Always" t)
	  (const :tag "Never" nil)
	  (const :tag "When prefix format contains %T" prefix)))

(defvaralias 'org-agenda-align-tags-to-column 'org-agenda-tags-column)

(defcustom org-agenda-tags-column 'auto
  "Shift tags in agenda items to this column.
If set to `auto', tags will be automatically aligned to the right
edge of the window.

If set to a positive number, tags will be left-aligned to that
column.  If set to a negative number, tags will be right-aligned
to that column.  For example, -80 works well for a normal 80
character screen."
  :group 'org-agenda-line-format
  :type '(choice
	  (const :tag "Automatically align to right edge of window" auto)
	  (integer :tag "Specific column" -80))
  :package-version '(Org . "9.1")
  :version "26.1")

(defcustom org-agenda-fontify-priorities 'cookies
  "Non-nil means highlight low and high priorities in agenda.
When t, the highest priority entries are bold, lowest priority italic.
However, settings in `org-priority-faces' will overrule these faces.
When this variable is the symbol `cookies', only fontify the
cookies, not the entire task.
This may also be an association list of priority faces, whose
keys are the character values of `org-priority-highest',
`org-priority-default', and `org-priority-lowest' (the default values
are ?A, ?B, and ?C, respectively).  The face may be a named face, a
color as a string, or a list like `(:background \"Red\")'.
If it is a color, the variable `org-faces-easy-properties'
determines if it is a foreground or a background color."
  :group 'org-agenda-line-format
  :type '(choice
	  (const :tag "Never" nil)
	  (const :tag "Defaults" t)
	  (const :tag "Cookies only" cookies)
	  (repeat :tag "Specify"
		  (list (character :tag "Priority" :value ?A)
			(choice    :tag "Face    "
				   (string :tag "Color")
				   (sexp :tag "Face"))))))

(defcustom org-agenda-day-face-function nil
  "Function called to determine what face should be used to display a day.
The only argument passed to that function is the day.  It should
returns a face, or nil if does not want to specify a face and let
the normal rules apply."
  :group 'org-agenda-line-format
  :version "24.1"
  :type '(choice (const nil) (function)))

(defcustom org-agenda-category-icon-alist nil
  "Alist of category icon to be displayed in agenda views.

Each entry should have the following format:

  (CATEGORY-REGEXP FILE-OR-DATA TYPE DATA-P PROPS)

Where CATEGORY-REGEXP is a regexp matching the categories where
the icon should be displayed.
FILE-OR-DATA either a file path or a string containing image data.

The other fields can be omitted safely if not needed:
TYPE indicates the image type.
DATA-P is a boolean indicating whether the FILE-OR-DATA string is
image data.
PROPS are additional image attributes to assign to the image,
like, e.g. `:ascent center'.

   (\"Org\" \"/path/to/icon.png\" nil nil :ascent center)

If you want to set the display properties yourself, just put a
list as second element:

  (CATEGORY-REGEXP (MY PROPERTY LIST))

For example, to display a 16px horizontal space for Emacs
category, you can use:

  (\"Emacs\" \\='(space . (:width (16))))"
  :group 'org-agenda-line-format
  :version "24.1"
  :type '(alist :key-type (regexp :tag "Regexp matching category")
		:value-type (choice (list :tag "Icon"
					  (string :tag "File or data")
					  (symbol :tag "Type")
					  (boolean :tag "Data?")
					  (repeat :tag "Extra image properties" :inline t sexp))
				    (list :tag "Display properties" sexp))))

(defgroup org-agenda-column-view nil
  "Options concerning column view in the agenda."
  :tag "Org Agenda Column View"
  :group 'org-agenda)

(defcustom org-agenda-view-columns-initially nil
  "When non-nil, switch to columns view right after creating the agenda."
  :group 'org-agenda-column-view
  :type 'boolean
  :version "26.1"
  :package-version '(Org . "9.0")
  :safe #'booleanp)

(defcustom org-agenda-columns-show-summaries t
  "Non-nil means show summaries for columns displayed in the agenda view."
  :group 'org-agenda-column-view
  :type 'boolean)

(defcustom org-agenda-columns-compute-summary-properties t
  "Non-nil means recompute all summary properties before column view.
When column view in the agenda is listing properties that have a summary
operator, it can go to all relevant buffers and recompute the summaries
there.  This can mean overhead for the agenda column view, but is necessary
to have thing up to date.
As a special case, a CLOCKSUM property also makes sure that the clock
computations are current."
  :group 'org-agenda-column-view
  :type 'boolean)

(defcustom org-agenda-columns-add-appointments-to-effort-sum nil
  "Non-nil means the duration of an appointment will add to day effort.
The property to which appointment durations will be added is the one given
in the option `org-effort-property'.  If an appointment does not have
an end time, `org-agenda-default-appointment-duration' will be used.  If that
is not set, an appointment without end time will not contribute to the time
estimate."
  :group 'org-agenda-column-view
  :type 'boolean)

(defcustom org-agenda-auto-exclude-function nil
  "A function called with a tag to decide if it is filtered on \
\\<org-agenda-mode-map>`\\[org-agenda-filter-by-tag] RET'.
The sole argument to the function, which is called once for each
possible tag, is a string giving the name of the tag.  The
function should return either nil if the tag should be included
as normal, \"-<TAG>\" to exclude the tag, or \"+<TAG>\" to exclude
lines not carrying this tag.
Note that for the purpose of tag filtering, only the lower-case version of
all tags will be considered, so that this function will only ever see
the lower-case version of all tags."
  :group 'org-agenda
  :type '(choice (const nil) (function)))

(defcustom org-agenda-bulk-custom-functions nil
  "Alist of characters and custom functions for bulk actions.
For example, this value makes those two functions available:

  \\='((?R set-category)
    (?C bulk-cut))

With selected entries in an agenda buffer, `B R' will call
the custom function `set-category' on the selected entries.
Note that functions in this alist don't need to be quoted.

You can also specify a function which collects arguments to be
used for each call to your bulk custom function.  The argument
collecting function will be run once and should return a list of
arguments to pass to the bulk function.  For example:

  \\='((?R set-category get-category))

Now, `B R' will call the custom `get-category' which would prompt
the user once for a category.  That category is then passed as an
argument to `set-category' for each entry it's called against."
  :type
  '(alist :key-type character
	  :value-type
          (group (function :tag "Bulk Custom Function")
		 (choice (function :tag "Bulk Custom Argument Function")
		         (const :tag "No Bulk Custom Argument Function" nil))))
  :package-version '(Org . "9.5")
  :group 'org-agenda)

(defmacro org-agenda-with-point-at-orig-entry (string &rest body)
  "Execute BODY with point at location given by `org-hd-marker' property.
If STRING is non-nil, the text property will be fetched from position 0
in that string.  If STRING is nil, it will be fetched from the beginning
of the current line."
  (declare (debug t))
  (org-with-gensyms (marker)
    `(let ((,marker (get-text-property (if ,string 0 (point-at-bol))
				       'org-hd-marker ,string)))
       (with-current-buffer (marker-buffer ,marker)
	 (save-excursion
	   (goto-char ,marker)
	   ,@body)))))

(defun org-add-agenda-custom-command (entry)
  "Replace or add a command in `org-agenda-custom-commands'.
This is mostly for hacking and trying a new command - once the command
works you probably want to add it to `org-agenda-custom-commands' for good."
  (let ((ass (assoc (car entry) org-agenda-custom-commands)))
    (if ass
	(setcdr ass (cdr entry))
      (push entry org-agenda-custom-commands))))

(defmacro org-agenda--insert-overriding-header (default)
  "Insert header into agenda view.
The inserted header depends on `org-agenda-overriding-header'.
If the empty string, don't insert a header.  If any other string,
insert it as a header.  If nil, insert DEFAULT, which should
evaluate to a string."
  (declare (debug (form)) (indent defun))
  `(cond
    ((not org-agenda-overriding-header) (insert ,default))
    ((equal org-agenda-overriding-header "") nil)
    ((stringp org-agenda-overriding-header)
     (insert (propertize org-agenda-overriding-header
			 'face 'org-agenda-structure)
	     "\n"))
    (t (user-error "Invalid value for `org-agenda-overriding-header': %S"
		   org-agenda-overriding-header))))

;;; Define the org-agenda-mode

(defvaralias 'org-agenda-keymap 'org-agenda-mode-map)
(defvar org-agenda-mode-map (make-sparse-keymap)
  "Keymap for `org-agenda-mode'.")

(org-remap org-agenda-mode-map 'move-end-of-line 'org-agenda-end-of-line)

(defvar org-agenda-menu) ; defined later in this file.
(defvar org-agenda-restrict nil) ; defined later in this file.
(defvar org-agenda-follow-mode nil)
(defvar org-agenda-entry-text-mode nil)
(defvar org-agenda-clockreport-mode nil)
(defvar org-agenda-show-log nil
  "When non-nil, show the log in the agenda.
Do not set this directly; instead use
`org-agenda-start-with-log-mode', which see.")
(defvar org-agenda-redo-command nil)
(defvar org-agenda-query-string nil)
(defvar org-agenda-mode-hook nil
  "Hook run after `org-agenda-mode' is turned on.
The buffer is still writable when this hook is called.")
(defvar org-agenda-type nil)
(defvar org-agenda-force-single-file nil)
(defvar org-agenda-bulk-marked-entries nil
  "List of markers that refer to marked entries in the agenda.")
(defvar org-agenda-current-date nil
  "Active date when building the agenda.")

;;; Multiple agenda buffers support

(defcustom org-agenda-sticky nil
  "Non-nil means agenda q key will bury agenda buffers.
Agenda commands will then show existing buffer instead of generating new ones.
When nil, `q' will kill the single agenda buffer."
  :group 'org-agenda
  :version "24.3"
  :type 'boolean)


;;;###autoload
(defun org-toggle-sticky-agenda (&optional arg)
  "Toggle `org-agenda-sticky'."
  (interactive "P")
  (let ((new-value (if arg
		       (> (prefix-numeric-value arg) 0)
		     (not org-agenda-sticky))))
    (if (equal new-value org-agenda-sticky)
	(and (called-interactively-p 'interactive)
	     (message "Sticky agenda was already %s"
		      (if org-agenda-sticky "enabled" "disabled")))
      (setq org-agenda-sticky new-value)
      (org-agenda-kill-all-agenda-buffers)
      (and (called-interactively-p 'interactive)
	   (message "Sticky agenda %s"
		    (if org-agenda-sticky "enabled" "disabled"))))))

(defvar org-agenda-buffer nil
  "Agenda buffer currently being generated.")

(defvar org-agenda-last-prefix-arg nil)
(defvar org-agenda-this-buffer-name nil)
(defvar org-agenda-doing-sticky-redo nil)
(defvar org-agenda-this-buffer-is-sticky nil)
(defvar org-agenda-last-indirect-buffer nil
  "Last buffer loaded by `org-agenda-tree-to-indirect-buffer'.")

(defconst org-agenda-local-vars
  '(org-agenda-this-buffer-name
    org-agenda-undo-list
    org-agenda-pending-undo-list
    org-agenda-follow-mode
    org-agenda-entry-text-mode
    org-agenda-clockreport-mode
    org-agenda-show-log
    org-agenda-redo-command
    org-agenda-query-string
    org-agenda-type
    org-agenda-bulk-marked-entries
    org-agenda-undo-has-started-in
    org-agenda-info
    org-agenda-pre-window-conf
    org-agenda-columns-active
    org-agenda-tag-filter
    org-agenda-category-filter
    org-agenda-top-headline-filter
    org-agenda-regexp-filter
    org-agenda-effort-filter
    org-agenda-markers
    org-agenda-last-search-view-search-was-boolean
    org-agenda-last-indirect-buffer
    org-agenda-filtered-by-category
    org-agenda-filter-form
    org-agenda-cycle-counter
    org-agenda-last-prefix-arg)
  "Variables that must be local in agenda buffers to allow multiple buffers.")

(defun org-agenda-mode ()
  "Mode for time-sorted view on action items in Org files.

The following commands are available:

\\{org-agenda-mode-map}"
  (interactive)
  (ignore-errors (require 'face-remap))
  (let ((agenda-local-vars-to-keep
	 '(text-scale-mode-amount
	   text-scale-mode
	   text-scale-mode-lighter
	   face-remapping-alist))
	(save (buffer-local-variables)))
    (kill-all-local-variables)
    (cl-flet ((reset-saved (var-set)
			   "Reset variables in VAR-SET to possibly stored value in SAVE."
			   (dolist (elem save)
			     (pcase elem
			       (`(,var . ,val)		;ignore unbound variables
				(when (and val (memq var var-set))
				  (set var val)))))))
      (cond (org-agenda-doing-sticky-redo
	     ;; Refreshing sticky agenda-buffer
	     ;;
	     ;; Preserve the value of `org-agenda-local-vars' variables.
	     (mapc #'make-local-variable org-agenda-local-vars)
	     (reset-saved org-agenda-local-vars)
	     (setq-local org-agenda-this-buffer-is-sticky t))
	    (org-agenda-sticky
	     ;; Creating a sticky Agenda buffer for the first time
	     (mapc #'make-local-variable org-agenda-local-vars)
	     (setq-local org-agenda-this-buffer-is-sticky t))
	    (t
	     ;; Creating a non-sticky agenda buffer
	     (setq-local org-agenda-this-buffer-is-sticky nil)))
      (mapc #'make-local-variable agenda-local-vars-to-keep)
      (reset-saved agenda-local-vars-to-keep)))
  (setq org-agenda-undo-list nil
	org-agenda-pending-undo-list nil
	org-agenda-bulk-marked-entries nil)
  (setq major-mode 'org-agenda-mode)
  ;; Keep global-font-lock-mode from turning on font-lock-mode
  (setq-local font-lock-global-modes (list 'not major-mode))
  (setq mode-name "Org-Agenda")
  (setq indent-tabs-mode nil)
  (use-local-map org-agenda-mode-map)
  (when org-startup-truncated (setq truncate-lines t))
  (setq-local line-move-visual nil)
  (add-hook 'post-command-hook #'org-agenda-update-agenda-type nil 'local)
  (add-hook 'pre-command-hook #'org-unhighlight nil 'local)
  ;; Make sure properties are removed when copying text
  (if (boundp 'filter-buffer-substring-functions)
      (add-hook 'filter-buffer-substring-functions
		(lambda (fun start end delete)
                  (substring-no-properties (funcall fun start end delete)))
		nil t)
    ;; Emacs >= 24.4.
    (add-function :filter-return (local 'filter-buffer-substring-function)
                  #'substring-no-properties))
  (unless org-agenda-keep-modes
    (setq org-agenda-follow-mode org-agenda-start-with-follow-mode
	  org-agenda-entry-text-mode org-agenda-start-with-entry-text-mode
	  org-agenda-show-log org-agenda-start-with-log-mode
	  org-agenda-clockreport-mode org-agenda-start-with-clockreport-mode))
  (add-to-invisibility-spec '(org-filtered))
  (org-fold-core-initialize `(,org-link--description-folding-spec
                              ,org-link--link-folding-spec))
  (easy-menu-change
   '("Agenda") "Agenda Files"
   (append
    (list
     (vector
      (if (get 'org-agenda-files 'org-restrict)
	  "Restricted to single file"
	"Edit File List")
      '(org-edit-agenda-file-list)
      (not (get 'org-agenda-files 'org-restrict)))
     "--")
    (mapcar #'org-file-menu-entry (org-agenda-files))))
  (org-agenda-set-mode-name)
  (run-mode-hooks 'org-agenda-mode-hook))

(substitute-key-definition #'undo #'org-agenda-undo
			   org-agenda-mode-map global-map)
(org-defkey org-agenda-mode-map "\C-i" #'org-agenda-goto)
(org-defkey org-agenda-mode-map [(tab)] #'org-agenda-goto)
(org-defkey org-agenda-mode-map "\C-m" #'org-agenda-switch-to)
(org-defkey org-agenda-mode-map "\C-k" #'org-agenda-kill)
(org-defkey org-agenda-mode-map "\C-c\C-w" #'org-agenda-refile)
(org-defkey org-agenda-mode-map [(meta down)] #'org-agenda-drag-line-forward)
(org-defkey org-agenda-mode-map [(meta up)] #'org-agenda-drag-line-backward)
(org-defkey org-agenda-mode-map "m" #'org-agenda-bulk-mark)
(org-defkey org-agenda-mode-map "\M-m" #'org-agenda-bulk-toggle)
(org-defkey org-agenda-mode-map "*" #'org-agenda-bulk-mark-all)
(org-defkey org-agenda-mode-map "\M-*" #'org-agenda-bulk-toggle-all)
(org-defkey org-agenda-mode-map "#" #'org-agenda-dim-blocked-tasks)
(org-defkey org-agenda-mode-map "%" #'org-agenda-bulk-mark-regexp)
(org-defkey org-agenda-mode-map "u" #'org-agenda-bulk-unmark)
(org-defkey org-agenda-mode-map "U" #'org-agenda-bulk-unmark-all)
(org-defkey org-agenda-mode-map "B" #'org-agenda-bulk-action)
(org-defkey org-agenda-mode-map "k" #'org-agenda-capture)
(org-defkey org-agenda-mode-map "A" #'org-agenda-append-agenda)
(org-defkey org-agenda-mode-map "\C-c\C-x!" #'org-reload)
(org-defkey org-agenda-mode-map "\C-c\C-x\C-a" #'org-agenda-archive-default)
(org-defkey org-agenda-mode-map "\C-c\C-xa" #'org-agenda-toggle-archive-tag)
(org-defkey org-agenda-mode-map "\C-c\C-xA" #'org-agenda-archive-to-archive-sibling)
(org-defkey org-agenda-mode-map "\C-c\C-x\C-s" #'org-agenda-archive)
(org-defkey org-agenda-mode-map "\C-c$" #'org-agenda-archive)
(org-defkey org-agenda-mode-map "$" #'org-agenda-archive)
(org-defkey org-agenda-mode-map "\C-c\C-o" #'org-agenda-open-link)
(org-defkey org-agenda-mode-map " " #'org-agenda-show-and-scroll-up)
(org-defkey org-agenda-mode-map [backspace] #'org-agenda-show-scroll-down)
(org-defkey org-agenda-mode-map "\d" #'org-agenda-show-scroll-down)
(org-defkey org-agenda-mode-map [(control shift right)] #'org-agenda-todo-nextset)
(org-defkey org-agenda-mode-map [(control shift left)] #'org-agenda-todo-previousset)
(org-defkey org-agenda-mode-map "\C-c\C-xb" #'org-agenda-tree-to-indirect-buffer)
(org-defkey org-agenda-mode-map "o" #'delete-other-windows)
(org-defkey org-agenda-mode-map "L" #'org-agenda-recenter)
(org-defkey org-agenda-mode-map "\C-c\C-t" #'org-agenda-todo)
(org-defkey org-agenda-mode-map "t" #'org-agenda-todo)
(org-defkey org-agenda-mode-map "a" #'org-agenda-archive-default-with-confirmation)
(org-defkey org-agenda-mode-map ":" #'org-agenda-set-tags)
(org-defkey org-agenda-mode-map "\C-c\C-q" #'org-agenda-set-tags)
(org-defkey org-agenda-mode-map "." #'org-agenda-goto-today)
(org-defkey org-agenda-mode-map "j" #'org-agenda-goto-date)
(org-defkey org-agenda-mode-map "d" #'org-agenda-day-view)
(org-defkey org-agenda-mode-map "w" #'org-agenda-week-view)
(org-defkey org-agenda-mode-map "y" #'org-agenda-year-view)
(org-defkey org-agenda-mode-map "\C-c\C-z" #'org-agenda-add-note)
(org-defkey org-agenda-mode-map "z" #'org-agenda-add-note)
(org-defkey org-agenda-mode-map [(shift right)] #'org-agenda-do-date-later)
(org-defkey org-agenda-mode-map [(shift left)] #'org-agenda-do-date-earlier)
(org-defkey org-agenda-mode-map [?\C-c ?\C-x (right)] #'org-agenda-do-date-later)
(org-defkey org-agenda-mode-map [?\C-c ?\C-x (left)] #'org-agenda-do-date-earlier)
(org-defkey org-agenda-mode-map ">" #'org-agenda-date-prompt)
(org-defkey org-agenda-mode-map "\C-c\C-s" #'org-agenda-schedule)
(org-defkey org-agenda-mode-map "\C-c\C-d" #'org-agenda-deadline)
(let ((l '(1 2 3 4 5 6 7 8 9 0)))
  (while l (org-defkey org-agenda-mode-map
		       (number-to-string (pop l)) #'digit-argument)))
(org-defkey org-agenda-mode-map "F" #'org-agenda-follow-mode)
(org-defkey org-agenda-mode-map "R" #'org-agenda-clockreport-mode)
(org-defkey org-agenda-mode-map "E" #'org-agenda-entry-text-mode)
(org-defkey org-agenda-mode-map "l" #'org-agenda-log-mode)
(org-defkey org-agenda-mode-map "v" #'org-agenda-view-mode-dispatch)
(org-defkey org-agenda-mode-map "D" #'org-agenda-toggle-diary)
(org-defkey org-agenda-mode-map "!" #'org-agenda-toggle-deadlines)
(org-defkey org-agenda-mode-map "G" #'org-agenda-toggle-time-grid)
(org-defkey org-agenda-mode-map "r" #'org-agenda-redo)
(org-defkey org-agenda-mode-map "g" #'org-agenda-redo-all)
(org-defkey org-agenda-mode-map "e" #'org-agenda-set-effort)
(org-defkey org-agenda-mode-map "\C-c\C-xe" #'org-agenda-set-effort)
(org-defkey org-agenda-mode-map "\C-c\C-x\C-e"
	    #'org-clock-modify-effort-estimate)
(org-defkey org-agenda-mode-map "\C-c\C-xp" #'org-agenda-set-property)
(org-defkey org-agenda-mode-map "q" #'org-agenda-quit)
(org-defkey org-agenda-mode-map "Q" #'org-agenda-Quit)
(org-defkey org-agenda-mode-map "x" #'org-agenda-exit)
(org-defkey org-agenda-mode-map "\C-x\C-w" #'org-agenda-write)
(org-defkey org-agenda-mode-map "\C-x\C-s" #'org-save-all-org-buffers)
(org-defkey org-agenda-mode-map "s" #'org-save-all-org-buffers)
(org-defkey org-agenda-mode-map "T" #'org-agenda-show-tags)
(org-defkey org-agenda-mode-map "n" #'org-agenda-next-line)
(org-defkey org-agenda-mode-map "p" #'org-agenda-previous-line)
(org-defkey org-agenda-mode-map "N" #'org-agenda-next-item)
(org-defkey org-agenda-mode-map "P" #'org-agenda-previous-item)
(substitute-key-definition #'next-line #'org-agenda-next-line
			   org-agenda-mode-map global-map)
(substitute-key-definition #'previous-line #'org-agenda-previous-line
			   org-agenda-mode-map global-map)
(org-defkey org-agenda-mode-map "\C-c\C-a" #'org-attach)
(org-defkey org-agenda-mode-map "\C-c\C-n" #'org-agenda-next-date-line)
(org-defkey org-agenda-mode-map "\C-c\C-p" #'org-agenda-previous-date-line)
(org-defkey org-agenda-mode-map "\C-c," #'org-agenda-priority)
(org-defkey org-agenda-mode-map "," #'org-agenda-priority)
(org-defkey org-agenda-mode-map "i" #'org-agenda-diary-entry)
(org-defkey org-agenda-mode-map "c" #'org-agenda-goto-calendar)
(org-defkey org-agenda-mode-map "C" #'org-agenda-convert-date)
(org-defkey org-agenda-mode-map "M" #'org-agenda-phases-of-moon)
(org-defkey org-agenda-mode-map "S" #'org-agenda-sunrise-sunset)
(org-defkey org-agenda-mode-map "h" #'org-agenda-holidays)
(org-defkey org-agenda-mode-map "H" #'org-agenda-holidays)
(org-defkey org-agenda-mode-map "\C-c\C-x\C-i" #'org-agenda-clock-in)
(org-defkey org-agenda-mode-map "I" #'org-agenda-clock-in)
(org-defkey org-agenda-mode-map "\C-c\C-x\C-o" #'org-agenda-clock-out)
(org-defkey org-agenda-mode-map "O" #'org-agenda-clock-out)
(org-defkey org-agenda-mode-map "\C-c\C-x\C-x" #'org-agenda-clock-cancel)
(org-defkey org-agenda-mode-map "X" #'org-agenda-clock-cancel)
(org-defkey org-agenda-mode-map "\C-c\C-x\C-j" #'org-clock-goto)
(org-defkey org-agenda-mode-map "J" #'org-agenda-clock-goto)
(org-defkey org-agenda-mode-map "+" #'org-agenda-priority-up)
(org-defkey org-agenda-mode-map "-" #'org-agenda-priority-down)
(org-defkey org-agenda-mode-map [(shift up)] #'org-agenda-priority-up)
(org-defkey org-agenda-mode-map [(shift down)] #'org-agenda-priority-down)
(org-defkey org-agenda-mode-map [?\C-c ?\C-x (up)] #'org-agenda-priority-up)
(org-defkey org-agenda-mode-map [?\C-c ?\C-x (down)] #'org-agenda-priority-down)
(org-defkey org-agenda-mode-map "f" #'org-agenda-later)
(org-defkey org-agenda-mode-map "b" #'org-agenda-earlier)
(org-defkey org-agenda-mode-map "\C-c\C-x\C-c" #'org-agenda-columns)
(org-defkey org-agenda-mode-map "\C-c\C-x>" #'org-agenda-remove-restriction-lock)
(org-defkey org-agenda-mode-map "\C-c\C-x<" #'org-agenda-set-restriction-lock-from-agenda)
(org-defkey org-agenda-mode-map "[" #'org-agenda-manipulate-query-add)
(org-defkey org-agenda-mode-map "]" #'org-agenda-manipulate-query-subtract)
(org-defkey org-agenda-mode-map "{" #'org-agenda-manipulate-query-add-re)
(org-defkey org-agenda-mode-map "}" #'org-agenda-manipulate-query-subtract-re)
(org-defkey org-agenda-mode-map "\\" #'org-agenda-filter-by-tag)
(org-defkey org-agenda-mode-map "_" #'org-agenda-filter-by-effort)
(org-defkey org-agenda-mode-map "=" #'org-agenda-filter-by-regexp)
(org-defkey org-agenda-mode-map "/" #'org-agenda-filter)
(org-defkey org-agenda-mode-map "|" #'org-agenda-filter-remove-all)
(org-defkey org-agenda-mode-map "~" #'org-agenda-limit-interactively)
(org-defkey org-agenda-mode-map "<" #'org-agenda-filter-by-category)
(org-defkey org-agenda-mode-map "^" #'org-agenda-filter-by-top-headline)
(org-defkey org-agenda-mode-map ";" #'org-timer-set-timer)
(org-defkey org-agenda-mode-map "\C-c\C-x_" #'org-timer-stop)
(org-defkey org-agenda-mode-map "?" #'org-agenda-show-the-flagging-note)
(org-defkey org-agenda-mode-map "\C-c\C-x\C-mg" #'org-mobile-pull)
(org-defkey org-agenda-mode-map "\C-c\C-x\C-mp" #'org-mobile-push)
(org-defkey org-agenda-mode-map "\C-c\C-xI" #'org-info-find-node)
(org-defkey org-agenda-mode-map [mouse-2] #'org-agenda-goto-mouse)
(org-defkey org-agenda-mode-map [mouse-3] #'org-agenda-show-mouse)
(org-defkey org-agenda-mode-map [remap forward-paragraph] #'org-agenda-forward-block)
(org-defkey org-agenda-mode-map [remap backward-paragraph] #'org-agenda-backward-block)
(org-defkey org-agenda-mode-map "\C-c\C-c" #'org-agenda-ctrl-c-ctrl-c)

(when org-agenda-mouse-1-follows-link
  (org-defkey org-agenda-mode-map [follow-link] 'mouse-face))

(easy-menu-define org-agenda-menu org-agenda-mode-map "Agenda menu"
  '("Agenda"
    ("Agenda Files")
    "--"
    ("Agenda Dates"
     ["Goto Today" org-agenda-goto-today (org-agenda-check-type nil 'agenda)]
     ["Next Dates" org-agenda-later (org-agenda-check-type nil 'agenda)]
     ["Previous Dates" org-agenda-earlier (org-agenda-check-type nil 'agenda)]
     ["Jump to date" org-agenda-goto-date (org-agenda-check-type nil 'agenda)])
    "--"
    ("View"
     ["Day View" org-agenda-day-view
      :active (org-agenda-check-type nil 'agenda)
      :style radio :selected (eq org-agenda-current-span 'day)
      :keys "v d  (or just d)"]
     ["Week View" org-agenda-week-view
      :active (org-agenda-check-type nil 'agenda)
      :style radio :selected (eq org-agenda-current-span 'week)
      :keys "v w"]
     ["Fortnight View" org-agenda-fortnight-view
      :active (org-agenda-check-type nil 'agenda)
      :style radio :selected (eq org-agenda-current-span 'fortnight)
      :keys "v t"]
     ["Month View" org-agenda-month-view
      :active (org-agenda-check-type nil 'agenda)
      :style radio :selected (eq org-agenda-current-span 'month)
      :keys "v m"]
     ["Year View" org-agenda-year-view
      :active (org-agenda-check-type nil 'agenda)
      :style radio :selected (eq org-agenda-current-span 'year)
      :keys "v y"]
     "--"
     ["Include Diary" org-agenda-toggle-diary
      :style toggle :selected org-agenda-include-diary
      :active (org-agenda-check-type nil 'agenda)]
     ["Include Deadlines" org-agenda-toggle-deadlines
      :style toggle :selected org-agenda-include-deadlines
      :active (org-agenda-check-type nil 'agenda)]
     ["Use Time Grid" org-agenda-toggle-time-grid
      :style toggle :selected org-agenda-use-time-grid
      :active (org-agenda-check-type nil 'agenda)]
     "--"
     ["Show clock report" org-agenda-clockreport-mode
      :style toggle :selected org-agenda-clockreport-mode
      :active (org-agenda-check-type nil 'agenda)]
     ["Show some entry text" org-agenda-entry-text-mode
      :style toggle :selected org-agenda-entry-text-mode
      :active t]
     "--"
     ["Show Logbook entries" org-agenda-log-mode
      :style toggle :selected org-agenda-show-log
      :active (org-agenda-check-type nil 'agenda)
      :keys "v l (or just l)"]
     ["Include archived trees" org-agenda-archives-mode
      :style toggle :selected org-agenda-archives-mode :active t
      :keys "v a"]
     ["Include archive files" (org-agenda-archives-mode t)
      :style toggle :selected (eq org-agenda-archives-mode t) :active t
      :keys "v A"]
     "--"
     ["Remove Restriction" org-agenda-remove-restriction-lock org-agenda-restrict])
    ("Filter current view"
     ["with generic interface" org-agenda-filter t]
     "--"
     ["by category at cursor" org-agenda-filter-by-category t]
     ["by tag" org-agenda-filter-by-tag t]
     ["by effort" org-agenda-filter-by-effort t]
     ["by regexp" org-agenda-filter-by-regexp t]
     ["by top-level headline" org-agenda-filter-by-top-headline t]
     "--"
     ["Remove all filtering" org-agenda-filter-remove-all t]
     "--"
     ["limit" org-agenda-limit-interactively t])
    ["Rebuild buffer" org-agenda-redo t]
    ["Write view to file" org-agenda-write t]
    ["Save all Org buffers" org-save-all-org-buffers t]
    "--"
    ["Show original entry" org-agenda-show t]
    ["Go To (other window)" org-agenda-goto t]
    ["Go To (this window)" org-agenda-switch-to t]
    ["Capture with cursor date" org-agenda-capture t]
    ["Follow Mode" org-agenda-follow-mode
     :style toggle :selected org-agenda-follow-mode :active t]
    ;;    ["Tree to indirect frame" org-agenda-tree-to-indirect-buffer t]
    "--"
    ("TODO"
     ["Cycle TODO" org-agenda-todo t]
     ["Next TODO set" org-agenda-todo-nextset t]
     ["Previous TODO set" org-agenda-todo-previousset t]
     ["Add note" org-agenda-add-note t])
    ("Archive/Refile/Delete"
     ["Archive default" org-agenda-archive-default t]
     ["Archive default" org-agenda-archive-default-with-confirmation t]
     ["Toggle ARCHIVE tag" org-agenda-toggle-archive-tag t]
     ["Move to archive sibling" org-agenda-archive-to-archive-sibling t]
     ["Archive subtree" org-agenda-archive t]
     "--"
     ["Refile" org-agenda-refile t]
     "--"
     ["Delete subtree" org-agenda-kill t])
    ("Bulk action"
     ["Mark entry" org-agenda-bulk-mark t]
     ["Mark all" org-agenda-bulk-mark-all t]
     ["Unmark entry" org-agenda-bulk-unmark t]
     ["Unmark all" org-agenda-bulk-unmark-all :active t :keys "U"]
     ["Toggle mark" org-agenda-bulk-toggle t]
     ["Toggle all" org-agenda-bulk-toggle-all t]
     ["Mark regexp" org-agenda-bulk-mark-regexp t])
    ["Act on all marked" org-agenda-bulk-action t]
    "--"
    ("Tags and Properties"
     ["Show all Tags" org-agenda-show-tags t]
     ["Set Tags current line" org-agenda-set-tags (not (org-region-active-p))]
     ["Change tag in region" org-agenda-set-tags (org-region-active-p)]
     "--"
     ["Column View" org-columns t])
    ("Deadline/Schedule"
     ["Schedule" org-agenda-schedule t]
     ["Set Deadline" org-agenda-deadline t]
     "--"
     ["Change Date +1 day" org-agenda-date-later (org-agenda-check-type nil 'agenda)]
     ["Change Date -1 day" org-agenda-date-earlier (org-agenda-check-type nil 'agenda)]
     ["Change Time +1 hour" org-agenda-do-date-later :active (org-agenda-check-type nil 'agenda) :keys "C-u S-right"]
     ["Change Time -1 hour" org-agenda-do-date-earlier :active (org-agenda-check-type nil 'agenda) :keys "C-u S-left"]
     ["Change Time +  min" org-agenda-date-later :active (org-agenda-check-type nil 'agenda) :keys "C-u C-u S-right"]
     ["Change Time -  min" org-agenda-date-earlier :active (org-agenda-check-type nil 'agenda) :keys "C-u C-u S-left"]
     ["Change Date to ..." org-agenda-date-prompt (org-agenda-check-type nil 'agenda)])
    ("Clock and Effort"
     ["Clock in" org-agenda-clock-in t]
     ["Clock out" org-agenda-clock-out t]
     ["Clock cancel" org-agenda-clock-cancel t]
     ["Goto running clock" org-clock-goto t]
     "--"
     ["Set Effort" org-agenda-set-effort t]
     ["Change clocked effort" org-clock-modify-effort-estimate
      (org-clock-is-active)])
    ("Priority"
     ["Set Priority" org-agenda-priority t]
     ["Increase Priority" org-agenda-priority-up t]
     ["Decrease Priority" org-agenda-priority-down t]
     ["Show Priority" org-priority-show t])
    ("Calendar/Diary"
     ["New Diary Entry" org-agenda-diary-entry (org-agenda-check-type nil 'agenda)]
     ["Goto Calendar" org-agenda-goto-calendar (org-agenda-check-type nil 'agenda)]
     ["Phases of the Moon" org-agenda-phases-of-moon (org-agenda-check-type nil 'agenda)]
     ["Sunrise/Sunset" org-agenda-sunrise-sunset (org-agenda-check-type nil 'agenda)]
     ["Holidays" org-agenda-holidays (org-agenda-check-type nil 'agenda)]
     ["Convert" org-agenda-convert-date (org-agenda-check-type nil 'agenda)]
     "--"
     ["Create iCalendar File" org-icalendar-combine-agenda-files t])
    "--"
    ["Undo Remote Editing" org-agenda-undo org-agenda-undo-list]
    "--"
    ("MobileOrg"
     ["Push Files and Views" org-mobile-push t]
     ["Get Captured and Flagged" org-mobile-pull t]
     ["Find FLAGGED Tasks" (org-agenda nil "?") :active t :keys "\\[org-agenda] ?"]
     ["Show note / unflag" org-agenda-show-the-flagging-note t]
     "--"
     ["Setup" (progn (require 'org-mobile) (customize-group 'org-mobile)) t])
    "--"
    ["Quit" org-agenda-quit t]
    ["Exit and Release Buffers" org-agenda-exit t]
    ))

;;; Agenda undo

(defvar org-agenda-allow-remote-undo t
  "Non-nil means allow remote undo from the agenda buffer.")
(defvar org-agenda-undo-has-started-in nil
  "Buffers that have already seen `undo-start' in the current undo sequence.")

(defun org-agenda-undo ()
  "Undo a remote editing step in the agenda.
This undoes changes both in the agenda buffer and in the remote buffer
that have been changed along."
  (interactive)
  (or org-agenda-allow-remote-undo
      (user-error "Check the variable `org-agenda-allow-remote-undo' to activate remote undo"))
  (when (not (eq this-command last-command))
    (setq org-agenda-undo-has-started-in nil
	  org-agenda-pending-undo-list org-agenda-undo-list))
  (when (not org-agenda-pending-undo-list)
    (user-error "No further undo information"))
  (let* ((entry (pop org-agenda-pending-undo-list))
	 buf line cmd rembuf)
    (setq cmd (pop entry) line (pop entry))
    (setq rembuf (nth 2 entry))
    (org-with-remote-undo rembuf
      (while (bufferp (setq buf (pop entry)))
	(when (pop entry)
	  (with-current-buffer buf
	    (let (;; (last-undo-buffer buf)
                  (inhibit-read-only t))
	      (unless (memq buf org-agenda-undo-has-started-in)
		(push buf org-agenda-undo-has-started-in)
		(make-local-variable 'pending-undo-list)
		(undo-start))
	      (while (and pending-undo-list
			  (listp pending-undo-list)
			  (not (car pending-undo-list)))
		(pop pending-undo-list))
	      (undo-more 1))))))
    (org-goto-line line)
    (message "`%s' undone (buffer %s)" cmd (buffer-name rembuf))))

(defun org-verify-change-for-undo (l1 l2)
  "Verify that a real change occurred between the undo lists L1 and L2."
  (while (and l1 (listp l1) (null (car l1))) (pop l1))
  (while (and l2 (listp l2) (null (car l2))) (pop l2))
  (not (eq l1 l2)))

;;; Agenda dispatch

(defvar org-agenda-restrict-begin (make-marker))
(defvar org-agenda-restrict-end (make-marker))
(defvar org-agenda-last-dispatch-buffer nil)
(defvar org-agenda-overriding-restriction nil)

(defcustom org-agenda-custom-commands-contexts nil
  "Alist of custom agenda keys and contextual rules.

For example, if you have a custom agenda command \"p\" and you
want this command to be accessible only from plain text files,
use this:

   \\='((\"p\" ((in-file . \"\\\\.txt\\\\'\"))))

Here are the available contexts definitions:

      in-file: command displayed only in matching files
      in-mode: command displayed only in matching modes
  not-in-file: command not displayed in matching files
  not-in-mode: command not displayed in matching modes
    in-buffer: command displayed only in matching buffers
not-in-buffer: command not displayed in matching buffers
   [function]: a custom function taking no argument

If you define several checks, the agenda command will be
accessible if there is at least one valid check.

You can also bind a key to another agenda custom command
depending on contextual rules.

    \\='((\"p\" \"q\" ((in-file . \"\\\\.txt\\\\'\"))))

Here it means: in .txt files, use \"p\" as the key for the
agenda command otherwise associated with \"q\".  (The command
originally associated with \"q\" is not displayed to avoid
duplicates.)"
  :version "24.3"
  :group 'org-agenda-custom-commands
  :type '(repeat (list :tag "Rule"
		       (string :tag "        Agenda key")
		       (string :tag "Replace by command")
		       (repeat :tag "Available when"
			       (choice
				(cons :tag "Condition"
				      (choice
				       (const :tag "In file" in-file)
				       (const :tag "Not in file" not-in-file)
				       (const :tag "In buffer" in-buffer)
				       (const :tag "Not in buffer" not-in-buffer)
				       (const :tag "In mode" in-mode)
				       (const :tag "Not in mode" not-in-mode))
				      (regexp))
				(function :tag "Custom function"))))))

(defcustom org-agenda-max-entries nil
  "Maximum number of entries to display in an agenda.
This can be nil (no limit) or an integer or an alist of agenda
types with an associated number of entries to display in this
type."
  :version "24.4"
  :package-version '(Org . "8.0")
  :group 'org-agenda-custom-commands
  :type '(choice (symbol :tag "No limit" nil)
		 (integer :tag "Max number of entries")
		 (repeat
		  (cons (choice :tag "Agenda type"
				(const agenda)
				(const todo)
				(const tags)
				(const search))
			(integer :tag "Max number of entries")))))

(defcustom org-agenda-max-todos nil
  "Maximum number of TODOs to display in an agenda.
This can be nil (no limit) or an integer or an alist of agenda
types with an associated number of entries to display in this
type."
  :version "24.4"
  :package-version '(Org . "8.0")
  :group 'org-agenda-custom-commands
  :type '(choice (symbol :tag "No limit" nil)
		 (integer :tag "Max number of TODOs")
		 (repeat
		  (cons (choice :tag "Agenda type"
				(const agenda)
				(const todo)
				(const tags)
				(const search))
			(integer :tag "Max number of TODOs")))))

(defcustom org-agenda-max-tags nil
  "Maximum number of tagged entries to display in an agenda.
This can be nil (no limit) or an integer or an alist of agenda
types with an associated number of entries to display in this
type."
  :version "24.4"
  :package-version '(Org . "8.0")
  :group 'org-agenda-custom-commands
  :type '(choice (symbol :tag "No limit" nil)
		 (integer :tag "Max number of tagged entries")
		 (repeat
		  (cons (choice :tag "Agenda type"
				(const agenda)
				(const todo)
				(const tags)
				(const search))
			(integer :tag "Max number of tagged entries")))))

(defcustom org-agenda-max-effort nil
  "Maximum cumulated effort duration for the agenda.
This can be nil (no limit) or a number of minutes (as an integer)
or an alist of agenda types with an associated number of minutes
to limit entries to in this type."
  :version "24.4"
  :package-version '(Org . "8.0")
  :group 'org-agenda-custom-commands
  :type '(choice (symbol :tag "No limit" nil)
		 (integer :tag "Max number of minutes")
		 (repeat
		  (cons (choice :tag "Agenda type"
				(const agenda)
				(const todo)
				(const tags)
				(const search))
			(integer :tag "Max number of minutes")))))

(defvar org-agenda-keep-restricted-file-list nil)
(defvar org-keys nil)
(defvar org-match nil)
;;;###autoload
(defun org-agenda (&optional arg keys restriction)
  "Dispatch agenda commands to collect entries to the agenda buffer.
Prompts for a command to execute.  Any prefix arg will be passed
on to the selected command.  The default selections are:

a     Call `org-agenda-list' to display the agenda for current day or week.
t     Call `org-todo-list' to display the global todo list.
T     Call `org-todo-list' to display the global todo list, select only
      entries with a specific TODO keyword (the user gets a prompt).
m     Call `org-tags-view' to display headlines with tags matching
      a condition  (the user is prompted for the condition).
M     Like `m', but select only TODO entries, no ordinary headlines.
e     Export views to associated files.
s     Search entries for keywords.
S     Search entries for keywords, only with TODO keywords.
/     Multi occur across all agenda files and also files listed
      in `org-agenda-text-search-extra-files'.
<     Restrict agenda commands to buffer, subtree, or region.
      Press several times to get the desired effect.
>     Remove a previous restriction.
#     List \"stuck\" projects.
!     Configure what \"stuck\" means.
C     Configure custom agenda commands.

More commands can be added by configuring the variable
`org-agenda-custom-commands'.  In particular, specific tags and TODO keyword
searches can be pre-defined in this way.

If the current buffer is in Org mode and visiting a file, you can also
first press `<' once to indicate that the agenda should be temporarily
\(until the next use of `\\[org-agenda]') restricted to the current file.
Pressing `<' twice means to restrict to the current subtree or region
\(if active)."
  (interactive "P")
  (catch 'exit
    (let* ((org-keys keys)
	   (prefix-descriptions nil)
	   (org-agenda-buffer-name org-agenda-buffer-name)
	   (org-agenda-window-setup (if (equal (buffer-name)
					       org-agenda-buffer-name)
					'current-window
				      org-agenda-window-setup))
	   (org-agenda-custom-commands-orig org-agenda-custom-commands)
	   (org-agenda-custom-commands
	    ;; normalize different versions
	    (delq nil
		  (mapcar
		   (lambda (x)
		     (cond ((stringp (cdr x))
			    (push x prefix-descriptions)
			    nil)
			   ((stringp (nth 1 x)) x)
			   ((not (nth 1 x)) (cons (car x) (cons "" (cddr x))))
			   (t (cons (car x) (cons "" (cdr x))))))
		   org-agenda-custom-commands)))
	   (org-agenda-custom-commands
	    (org-contextualize-keys
	     org-agenda-custom-commands org-agenda-custom-commands-contexts))
	   ;; (buf (current-buffer))
	   (bfn (buffer-file-name (buffer-base-buffer)))
	   entry type org-match lprops ans) ;; key
      ;; Turn off restriction unless there is an overriding one,
      (unless org-agenda-overriding-restriction
	(unless org-agenda-keep-restricted-file-list
	  ;; There is a request to keep the file list in place
	  (put 'org-agenda-files 'org-restrict nil))
	(setq org-agenda-restrict nil)
	(move-marker org-agenda-restrict-begin nil)
	(move-marker org-agenda-restrict-end nil))
      ;; Delete old local properties
      (put 'org-agenda-redo-command 'org-lprops nil)
      ;; Delete previously set last-arguments
      (put 'org-agenda-redo-command 'last-args nil)
      ;; Remember where this call originated
      (setq org-agenda-last-dispatch-buffer (current-buffer))
      (unless org-keys
	(setq ans (org-agenda-get-restriction-and-command prefix-descriptions)
	      org-keys (car ans)
	      restriction (cdr ans)))
      ;; If we have sticky agenda buffers, set a name for the buffer,
      ;; depending on the invoking keys.  The user may still set this
      ;; as a command option, which will overwrite what we do here.
      (when org-agenda-sticky
	(setq org-agenda-buffer-name
	      (format "*Org Agenda(%s)*" org-keys)))
      ;; Establish the restriction, if any
      (when (and (not org-agenda-overriding-restriction) restriction)
	(put 'org-agenda-files 'org-restrict (list bfn))
	(cond
	 ((eq restriction 'region)
	  (setq org-agenda-restrict (current-buffer))
	  (move-marker org-agenda-restrict-begin (region-beginning))
	  (move-marker org-agenda-restrict-end (region-end)))
	 ((eq restriction 'subtree)
	  (save-excursion
	    (setq org-agenda-restrict (current-buffer))
	    (org-back-to-heading t)
	    (move-marker org-agenda-restrict-begin (point))
	    (move-marker org-agenda-restrict-end
			 (progn (org-end-of-subtree t)))))
	 ((and (eq restriction 'buffer)
	       (or (< 1 (point-min))
		   (< (point-max) (1+ (buffer-size)))))
	  (setq org-agenda-restrict (current-buffer))
	  (move-marker org-agenda-restrict-begin (point-min))
	  (move-marker org-agenda-restrict-end (point-max)))))

      ;; For example the todo list should not need it (but does...)
      (cond
       ((setq entry (assoc org-keys org-agenda-custom-commands))
	(if (or (symbolp (nth 2 entry)) (functionp (nth 2 entry)))
	    (progn
	      ;; FIXME: Is (nth 3 entry) supposed to have access (via dynvars)
              ;; to some of the local variables?  There's no doc about
              ;; that for `org-agenda-custom-commands'.
	      (setq type (nth 2 entry) org-match (eval (nth 3 entry) t)
		    lprops (nth 4 entry))
	      (when org-agenda-sticky
		(setq org-agenda-buffer-name
		      (or (and (stringp org-match) (format "*Org Agenda(%s:%s)*" org-keys org-match))
			  (format "*Org Agenda(%s)*" org-keys))))
	      (put 'org-agenda-redo-command 'org-lprops lprops)
	      (cl-progv
	          (mapcar #'car lprops)
	          (mapcar (lambda (binding) (eval (cadr binding) t)) lprops)
	        (pcase type
	          (`agenda
	           (org-agenda-list current-prefix-arg))
	          (`agenda*
	           (org-agenda-list current-prefix-arg nil nil t))
	          (`alltodo
	           (org-todo-list current-prefix-arg))
	          (`search
	           (org-search-view current-prefix-arg org-match nil))
	          (`stuck
	           (org-agenda-list-stuck-projects current-prefix-arg))
	          (`tags
	           (org-tags-view current-prefix-arg org-match))
	          (`tags-todo
	           (org-tags-view '(4) org-match))
	          (`todo
		   (org-todo-list org-match))
		  (`tags-tree
		   (org-check-for-org-mode)
		   (org-match-sparse-tree current-prefix-arg org-match))
		  (`todo-tree
		   (org-check-for-org-mode)
		   (org-occur (concat "^" org-outline-regexp "[ \t]*"
				      (regexp-quote org-match) "\\>")))
		  (`occur-tree
		   (org-check-for-org-mode)
		   (org-occur org-match))
		  ((pred functionp)
		   (funcall type org-match))
		   ;; FIXME: Will signal an error since it's not `functionp'!
		  ((pred fboundp) (funcall type org-match))
		  (_ (user-error "Invalid custom agenda command type %s" type)))))
	  (org-agenda-run-series (nth 1 entry) (cddr entry))))
       ((equal org-keys "C")
	(setq org-agenda-custom-commands org-agenda-custom-commands-orig)
	(customize-variable 'org-agenda-custom-commands))
       ((equal org-keys "a") (call-interactively 'org-agenda-list))
       ((equal org-keys "s") (call-interactively 'org-search-view))
       ((equal org-keys "S") (org-call-with-arg 'org-search-view (or arg '(4))))
       ((equal org-keys "t") (call-interactively 'org-todo-list))
       ((equal org-keys "T") (org-call-with-arg 'org-todo-list (or arg '(4))))
       ((equal org-keys "m") (call-interactively 'org-tags-view))
       ((equal org-keys "M") (org-call-with-arg 'org-tags-view (or arg '(4))))
       ((equal org-keys "e") (call-interactively 'org-store-agenda-views))
       ((equal org-keys "?") (org-tags-view nil "+FLAGGED")
	(add-hook
	 'post-command-hook
	 (lambda ()
	   (unless (current-message)
	     (let* ((m (org-agenda-get-any-marker))
		    (note (and m (org-entry-get m "THEFLAGGINGNOTE"))))
	       (when note
		 (message "FLAGGING-NOTE ([?] for more info): %s"
			  (org-add-props
			      (replace-regexp-in-string
			       "\\\\n" "//"
			       (copy-sequence note))
			      nil 'face 'org-warning))))))
	 t t))
       ((equal org-keys "#") (call-interactively 'org-agenda-list-stuck-projects))
       ((equal org-keys "/") (call-interactively 'org-occur-in-agenda-files))
       ((equal org-keys "!") (customize-variable 'org-stuck-projects))
       (t (user-error "Invalid agenda key"))))))

(defvar org-agenda-multi)

(defun org-agenda-append-agenda ()
  "Append another agenda view to the current one.
This function allows interactive building of block agendas.
Agenda views are separated by `org-agenda-block-separator'."
  (interactive)
  (unless (derived-mode-p 'org-agenda-mode)
    (user-error "Can only append from within agenda buffer"))
  (let ((org-agenda-multi t))
    (org-agenda)
    (widen)
    (org-agenda-finalize)
    (setq buffer-read-only t)
    (org-agenda-fit-window-to-buffer)))

(defun org-agenda-normalize-custom-commands (cmds)
  "Normalize custom commands CMDS."
  (delq nil
	(mapcar
	 (lambda (x)
	   (cond ((stringp (cdr x)) nil)
		 ((stringp (nth 1 x)) x)
		 ((not (nth 1 x)) (cons (car x) (cons "" (cddr x))))
		 (t (cons (car x) (cons "" (cdr x))))))
	 cmds)))

(defun org-agenda-get-restriction-and-command (prefix-descriptions)
  "The user interface for selecting an agenda command."
  (catch 'exit
    (let* ((bfn (buffer-file-name (buffer-base-buffer)))
	   (restrict-ok (and bfn (derived-mode-p 'org-mode)))
	   (region-p (org-region-active-p))
	   (custom org-agenda-custom-commands)
	   (selstring "")
	   restriction second-time
	   c entry key type match prefixes rmheader header-end custom1 desc
	   line lines left right n n1)
      (save-window-excursion
	(delete-other-windows)
	(org-switch-to-buffer-other-window " *Agenda Commands*")
	(erase-buffer)
	(insert (eval-when-compile
		  (let ((header
			 (copy-sequence
			  "Press key for an agenda command:
--------------------------------        <   Buffer, subtree/region restriction
a   Agenda for current week or day      >   Remove restriction
t   List of all TODO entries            e   Export agenda views
m   Match a TAGS/PROP/TODO query        T   Entries with special TODO kwd
s   Search for keywords                 M   Like m, but only TODO entries
/   Multi-occur                         S   Like s, but only TODO entries
?   Find :FLAGGED: entries              C   Configure custom agenda commands
*   Toggle sticky agenda views          #   List stuck projects (!=configure)
"))
			(start 0))
		    (while (string-match
			    "\\(^\\|   \\|(\\)\\(\\S-\\)\\( \\|=\\)"
			    header start)
		      (setq start (match-end 0))
		      (add-text-properties (match-beginning 2) (match-end 2)
					   '(face bold) header))
		    header)))
	(setq header-end (point-marker))
	(while t
	  (setq custom1 custom)
	  (when (eq rmheader t)
	    (org-goto-line 1)
	    (re-search-forward ":" nil t)
	    (delete-region (match-end 0) (point-at-eol))
	    (forward-char 1)
	    (looking-at "-+")
	    (delete-region (match-end 0) (point-at-eol))
	    (move-marker header-end (match-end 0)))
	  (goto-char header-end)
	  (delete-region (point) (point-max))

	  ;; Produce all the lines that describe custom commands and prefixes
	  (setq lines nil)
	  (while (setq entry (pop custom1))
	    (setq key (car entry) desc (nth 1 entry)
		  type (nth 2 entry)
		  match (nth 3 entry))
	    (if (> (length key) 1)
		(cl-pushnew (string-to-char key) prefixes :test #'equal)
	      (setq line
		    (format
		     "%-4s%-14s"
		     (org-add-props (copy-sequence key)
			 '(face bold))
		     (cond
		      ((string-match "\\S-" desc) desc)
		      ((eq type 'agenda) "Agenda for current week or day")
		      ((eq type 'agenda*) "Appointments for current week or day")
		      ((eq type 'alltodo) "List of all TODO entries")
		      ((eq type 'search) "Word search")
		      ((eq type 'stuck) "List of stuck projects")
		      ((eq type 'todo) "TODO keyword")
		      ((eq type 'tags) "Tags query")
		      ((eq type 'tags-todo) "Tags (TODO)")
		      ((eq type 'tags-tree) "Tags tree")
		      ((eq type 'todo-tree) "TODO kwd tree")
		      ((eq type 'occur-tree) "Occur tree")
		      ((functionp type) (if (symbolp type)
					    (symbol-name type)
					  "Lambda expression"))
		      (t "???"))))
	      (cond
	       ((not (org-string-nw-p match)) nil)
	       (org-agenda-menu-show-matcher
		(setq line
		      (concat line ": "
			      (cond
			       ((stringp match)
				(propertize match 'face 'org-warning))
			       ((listp type)
				(format "set of %d commands" (length type)))))))
	       (t
		(org-add-props line nil 'help-echo (concat "Matcher: " match))))
	      (push line lines)))
	  (setq lines (nreverse lines))
	  (when prefixes
	    (mapc (lambda (x)
		    (push
		     (format "%s   %s"
			     (org-add-props (char-to-string x)
				 nil 'face 'bold)
			     (or (cdr (assoc (concat selstring
						     (char-to-string x))
					     prefix-descriptions))
				 "Prefix key"))
		     lines))
		  prefixes))

	  ;; Check if we should display in two columns
	  (if org-agenda-menu-two-columns
	      (progn
		(setq n (length lines)
		      n1 (+ (/ n 2) (mod n 2))
		      right (nthcdr n1 lines)
		      left (copy-sequence lines))
		(setcdr (nthcdr (1- n1) left) nil))
	    (setq left lines right nil))
	  (while left
	    (insert "\n" (pop left))
	    (when right
	      (if (< (current-column) 40)
		  (move-to-column 40 t)
		(insert "   "))
	      (insert (pop right))))

	  ;; Make the window the right size
	  (goto-char (point-min))
	  (if second-time
	      (when (not (pos-visible-in-window-p (point-max)))
		(org-fit-window-to-buffer))
	    (setq second-time t)
	    (org-fit-window-to-buffer))

	  ;; Hint to navigation if window too small for all information
	  (setq header-line-format
		(when (not (pos-visible-in-window-p (point-max)))
		  "Use C-v, M-v, C-n or C-p to navigate."))

	  ;; Ask for selection
	  (cl-loop
	   do (progn
		(message "Press key for agenda command%s:"
			 (if (or restrict-ok org-agenda-overriding-restriction)
			     (if org-agenda-overriding-restriction
				 " (restriction lock active)"
			       (if restriction
				   (format " (restricted to %s)" restriction)
				 " (unrestricted)"))
			   ""))
		(setq c (read-char-exclusive)))
	   until (not (memq c '(14 16 22 134217846)))
	   do (org-scroll c))

	  (message "")
	  (cond
	   ((assoc (char-to-string c) custom)
	    (setq selstring (concat selstring (char-to-string c)))
	    (throw 'exit (cons selstring restriction)))
	   ((memq c prefixes)
	    (setq selstring (concat selstring (char-to-string c))
		  prefixes nil
		  rmheader (or rmheader t)
		  custom (delq nil (mapcar
				    (lambda (x)
				      (if (or (= (length (car x)) 1)
					      (/= (string-to-char (car x)) c))
					  nil
					(cons (substring (car x) 1) (cdr x))))
				    custom))))
	   ((eq c ?*)
	    (call-interactively 'org-toggle-sticky-agenda)
	    (sit-for 2))
	   ((and (not restrict-ok) (memq c '(?1 ?0 ?<)))
	    (message "Restriction is only possible in Org buffers")
	    (ding) (sit-for 1))
	   ((eq c ?1)
	    (org-agenda-remove-restriction-lock 'noupdate)
	    (setq restriction 'buffer))
	   ((eq c ?0)
	    (org-agenda-remove-restriction-lock 'noupdate)
	    (setq restriction (if region-p 'region 'subtree)))
	   ((eq c ?<)
	    (org-agenda-remove-restriction-lock 'noupdate)
	    (setq restriction
		  (cond
		   ((eq restriction 'buffer)
		    (if region-p 'region 'subtree))
		   ((memq restriction '(subtree region))
		    nil)
		   (t 'buffer))))
	   ((eq c ?>)
	    (org-agenda-remove-restriction-lock 'noupdate)
	    (setq restriction nil))
	   ((and (equal selstring "") (memq c '(?s ?S ?a ?t ?m ?L ?C ?e ?T ?M ?# ?! ?/ ??)))
	    (throw 'exit (cons (setq selstring (char-to-string c)) restriction)))
           ((and (> (length selstring) 0) (eq c ?\d))
            (delete-window)
            (org-agenda-get-restriction-and-command prefix-descriptions))

	   ((equal c ?q) (error "Abort"))
	   (t (user-error "Invalid key %c" c))))))))

(defun org-agenda-fit-window-to-buffer ()
  "Fit the window to the buffer size."
  (and (memq org-agenda-window-setup '(reorganize-frame))
       (fboundp 'fit-window-to-buffer)
       (if (and (= (cdr org-agenda-window-frame-fractions) 1.0)
		(= (car org-agenda-window-frame-fractions) 1.0))
	   (delete-other-windows)
	 (org-fit-window-to-buffer
	  nil
	  (floor (* (frame-height) (cdr org-agenda-window-frame-fractions)))
	  (floor (* (frame-height) (car org-agenda-window-frame-fractions)))))))

(defvar org-cmd nil)
(defvar org-agenda-overriding-cmd nil)
(defvar org-agenda-overriding-arguments nil)
(defvar org-agenda-overriding-cmd-arguments nil)

(defun org-let (list &rest body) ;FIXME: So many kittens are suffering here.
  (declare (indent 1) (obsolete cl-progv "Mar 2021"))
  (eval (cons 'let (cons list body))))

(defun org-let2 (list1 list2 &rest body) ;FIXME: Where did our karma go?
  (declare (indent 2) (obsolete cl-progv "Mar 2021"))
  (eval (cons 'let (cons list1 (list (cons 'let (cons list2 body)))))))

(defun org-agenda-run-series (name series)
  "Run agenda NAME as a SERIES of agenda commands."
  (let* ((gprops (nth 1 series))
         (gvars (mapcar #'car gprops))
         (gvals (mapcar (lambda (binding) (eval (cadr binding) t)) gprops)))
    (cl-progv gvars gvals (org-agenda-prepare name))
    ;; We need to reset agenda markers here, because when constructing a
    ;; block agenda, the individual blocks do not do that.
    (org-agenda-reset-markers)
    (with-no-warnings
      (defvar match))          ;Used via the `eval' below.
    (let* ((org-agenda-multi t)
	   ;; FIXME: Redo should contain lists of (FUNS . ARGS) rather
           ;; than expressions, so you don't need to `quote' the args
           ;; and you just need to `apply' instead of `eval' when using it.
	   (redo (list 'org-agenda-run-series name (list 'quote series)))
	   (cmds (car series))
	   match
	   org-cmd type lprops)
      (while (setq org-cmd (pop cmds))
        (setq type (car org-cmd))
        (setq match (eval (nth 1 org-cmd) t))
        (setq lprops (nth 2 org-cmd))
        (let ((org-agenda-overriding-arguments
	       (if (eq org-agenda-overriding-cmd org-cmd)
		   (or org-agenda-overriding-arguments
		       org-agenda-overriding-cmd-arguments)))
              (lvars (mapcar #'car lprops))
              (lvals (mapcar (lambda (binding) (eval (cadr binding) t)) lprops)))
          (cl-progv (append gvars lvars) (append gvals lvals)
	    (pcase type
	      (`agenda
	       (call-interactively 'org-agenda-list))
	      (`agenda*
	       (funcall 'org-agenda-list nil nil t))
	      (`alltodo
	       (call-interactively 'org-todo-list))
	      (`search
	       (org-search-view current-prefix-arg match nil))
	      (`stuck
	       (call-interactively 'org-agenda-list-stuck-projects))
	      (`tags
	       (org-tags-view current-prefix-arg match))
	      (`tags-todo
	       (org-tags-view '(4) match))
	      (`todo
	       (org-todo-list match))
	      ((pred fboundp)
	       (funcall type match))
	      (_ (error "Invalid type in command series"))))))
      (widen)
      (let ((inhibit-read-only t))
	(add-text-properties (point-min) (point-max)
			     `(org-series t org-series-redo-cmd ,redo)))
      (setq org-agenda-redo-command redo)
      (goto-char (point-min)))
    (org-agenda-fit-window-to-buffer)
    (cl-progv gvars gvals (org-agenda-finalize))))

(defun org-agenda--split-plist (plist)
  ;; We could/should arguably use `map-keys' and `map-values'.
  (let (keys vals)
    (while plist
      (push (pop plist) keys)
      (push (pop plist) vals))
    (cons (nreverse keys) (nreverse vals))))

;;;###autoload
(defmacro org-batch-agenda (cmd-key &rest parameters)
  "Run an agenda command in batch mode and send the result to STDOUT.
If CMD-KEY is a string of length 1, it is used as a key in
`org-agenda-custom-commands' and triggers this command.  If it is a
longer string it is used as a tags/todo match string.
Parameters are alternating variable names and values that will be bound
before running the agenda command."
  (pcase-let ((`(,vars . ,exps) (org-agenda--split-plist parameters)))
    `(org--batch-agenda ,cmd-key ',vars (list ,@exps))))

(defun org--batch-agenda (cmd-key vars vals)
  ;; `org-batch-agenda' is a macro because every other "parameter" is
  ;; a variable name rather than an expression to evaluate.  Yuck!
  (cl-progv vars vals
    (let (org-agenda-sticky)
      (if (> (length cmd-key) 1)
	  (org-tags-view nil cmd-key)
	(org-agenda nil cmd-key))))
  (set-buffer org-agenda-buffer-name)
  (princ (buffer-string)))

(defvar org-agenda-info nil)

;;;###autoload
(defmacro org-batch-agenda-csv (cmd-key &rest parameters)
  "Run an agenda command in batch mode and send the result to STDOUT.
If CMD-KEY is a string of length 1, it is used as a key in
`org-agenda-custom-commands' and triggers this command.  If it is a
longer string it is used as a tags/todo match string.
Parameters are alternating variable names and values that will be bound
before running the agenda command.

The output gives a line for each selected agenda item.  Each
item is a list of comma-separated values, like this:

category,head,type,todo,tags,date,time,extra,priority-l,priority-n

category     The category of the item
head         The headline, without TODO kwd, TAGS and PRIORITY
type         The type of the agenda entry, can be
                todo               selected in TODO match
                tagsmatch          selected in tags match
                diary              imported from diary
                deadline           a deadline on given date
                scheduled          scheduled on given date
                timestamp          entry has timestamp on given date
                closed             entry was closed on given date
                upcoming-deadline  warning about deadline
                past-scheduled     forwarded scheduled item
                block              entry has date block including g. date
todo         The todo keyword, if any
tags         All tags including inherited ones, separated by colons
date         The relevant date, like 2007-2-14
time         The time, like 15:00-16:50
extra        String with extra planning info
priority-l   The priority letter if any was given
priority-n   The computed numerical priority
agenda-day   The day in the agenda where this is listed"
  (pcase-let ((`(,vars . ,exps) (org-agenda--split-plist parameters)))
    `(org--batch-agenda-csv ,cmd-key ',vars (list ,@exps))))

(defun org--batch-agenda-csv (cmd-key vars vals)
  ;; `org-batch-agenda-csv' is a macro because every other "parameter" is
  ;; a variable name rather than an expression to evaluate.  Yuck!
  (let ((org-agenda-remove-tags t))
    (cl-progv vars vals
      ;; FIXME: Shouldn't this be 1 (see commit 10173ad6d610b)?
      (if (> (length cmd-key) 2)
	  (org-tags-view nil cmd-key)
	 (org-agenda nil cmd-key))))
  (set-buffer org-agenda-buffer-name)
  (let ((lines (org-split-string (buffer-string) "\n")))
    (dolist (line lines)
      (when (get-text-property 0 'org-category line)
	(setq org-agenda-info
	      (org-fix-agenda-info (text-properties-at 0 line)))
	(princ
	 (mapconcat #'org-agenda-export-csv-mapper
		    '(org-category txt type todo tags date time extra
		      priority-letter priority agenda-day)
		    ","))
	(princ "\n")))))

(defun org-fix-agenda-info (props)
  "Make sure all properties on an agenda item have a canonical form.
This ensures the export commands can easily use it."
  (let (tmp re)
    (when (setq tmp (plist-get props 'tags))
      (setq props (plist-put props 'tags (mapconcat #'identity tmp ":"))))
    (when (setq tmp (plist-get props 'date))
      (when (integerp tmp) (setq tmp (calendar-gregorian-from-absolute tmp)))
      (let ((calendar-date-display-form '(year "-" month "-" day)))
	'((format "%4d, %9s %2s, %4s" dayname monthname day year))

	(setq tmp (calendar-date-string tmp)))
      (setq props (plist-put props 'date tmp)))
    (when (setq tmp (plist-get props 'day))
      (when (integerp tmp) (setq tmp (calendar-gregorian-from-absolute tmp)))
      (let ((calendar-date-display-form '(year "-" month "-" day)))
	(setq tmp (calendar-date-string tmp)))
      (setq props (plist-put props 'day tmp))
      (setq props (plist-put props 'agenda-day tmp)))
    (when (setq tmp (plist-get props 'txt))
      (when (string-match "\\[#\\([A-Z0-9]\\)\\] ?" tmp)
	(plist-put props 'priority-letter (match-string 1 tmp))
	(setq tmp (replace-match "" t t tmp)))
      (when (and (setq re (plist-get props 'org-todo-regexp))
		 (setq re (concat "\\`\\.*" re " ?"))
		 (let ((case-fold-search nil)) (string-match re tmp)))
	(plist-put props 'todo (match-string 1 tmp))
	(setq tmp (replace-match "" t t tmp)))
      (plist-put props 'txt tmp)))
  props)

(defun org-agenda-export-csv-mapper (prop)
  (let ((res (plist-get org-agenda-info prop)))
    (setq res
	  (cond
	   ((not res) "")
	   ((stringp res) res)
	   (t (prin1-to-string res))))
    (org-trim (replace-regexp-in-string "," ";" res nil t))))

;;;###autoload
(defun org-store-agenda-views (&rest _parameters)
  "Store agenda views."
  (interactive)
  (org--batch-store-agenda-views nil nil))

;;;###autoload
(defmacro org-batch-store-agenda-views (&rest parameters)
  "Run all custom agenda commands that have a file argument."
  (pcase-let ((`(,vars . ,exps) (org-agenda--split-plist parameters)))
    `(org--batch-store-agenda-views ',vars (list ,@exps))))

(defun org--batch-store-agenda-views (vars vals)
  (let ((cmds (org-agenda-normalize-custom-commands org-agenda-custom-commands))
        (pop-up-frames nil)
        (dir default-directory)
        cmd thiscmdkey thiscmdcmd match files opts cmd-or-set bufname)
    (save-window-excursion
      (while cmds
	(setq cmd (pop cmds)
	      thiscmdkey (car cmd)
	      thiscmdcmd (cdr cmd)
	      match (nth 2 thiscmdcmd)
	      bufname (if org-agenda-sticky
			  (or (and (stringp match)
				   (format "*Org Agenda(%s:%s)*" thiscmdkey match))
			      (format "*Org Agenda(%s)*" thiscmdkey))
			org-agenda-buffer-name)
	      cmd-or-set (nth 2 cmd)
	      opts (nth (if (listp cmd-or-set) 3 4) cmd)
	      files (nth (if (listp cmd-or-set) 4 5) cmd))
	(if (stringp files) (setq files (list files)))
	(when files
	  (let* ((opts (append org-agenda-exporter-settings opts))
	         (vars (append (mapcar #'car opts) vars))
	         (vals (append (mapcar (lambda (binding) (eval (cadr binding) t))
	                               opts)
	                       vals)))
	    (cl-progv vars vals
	      (org-agenda nil thiscmdkey))
	    (set-buffer bufname)
	    (while files
	      (cl-progv vars vals
	        (org-agenda-write (expand-file-name (pop files) dir)
	                          nil t bufname))))
	  (and (get-buffer bufname)
	       (kill-buffer bufname)))))))

(defvar org-agenda-current-span nil
  "The current span used in the agenda view.") ; local variable in the agenda buffer
(defun org-agenda-mark-header-line (pos)
  "Mark the line at POS as an agenda structure header."
  (save-excursion
    (goto-char pos)
    (put-text-property (point-at-bol) (point-at-eol)
		       'org-agenda-structural-header t)
    (when org-agenda-title-append
      (put-text-property (point-at-bol) (point-at-eol)
			 'org-agenda-title-append org-agenda-title-append))))

(defvar org-mobile-creating-agendas) ; defined in org-mobile.el
(defvar org-agenda-write-buffer-name "Agenda View")
(defun org-agenda-write (file &optional open nosettings agenda-bufname)
  "Write the current buffer (an agenda view) as a file.

Depending on the extension of the file name, plain text (.txt),
HTML (.html or .htm), PDF (.pdf) or Postscript (.ps) is produced.
If the extension is .ics, translate visible agenda into iCalendar
format.  If the extension is .org, collect all subtrees
corresponding to the agenda entries and add them in an .org file.

With prefix argument OPEN, open the new file immediately.  If
NOSETTINGS is given, do not scope the settings of
`org-agenda-exporter-settings' into the export commands.  This is
used when the settings have already been scoped and we do not
wish to overrule other, higher priority settings.  If
AGENDA-BUFFER-NAME is provided, use this as the buffer name for
the agenda to write."
  (interactive "FWrite agenda to file: \nP")
  (if (or (not (file-writable-p file))
	  (and (file-exists-p file)
	       (if (called-interactively-p 'any)
		   (not (y-or-n-p (format "Overwrite existing file %s? " file))))))
      (user-error "Cannot write agenda to file %s" file))
  (cl-progv
      (if nosettings nil (mapcar #'car org-agenda-exporter-settings))
      (if nosettings nil (mapcar (lambda (binding) (eval (cadr binding) t))
                                 org-agenda-exporter-settings))
    (save-excursion
      (save-window-excursion
	(let ((bs (copy-sequence (buffer-string)))
	      (extension (file-name-extension file))
	      (default-directory (file-name-directory file))
	      ) ;; beg content
	  (with-temp-buffer
	    (rename-buffer org-agenda-write-buffer-name t)
	    (set-buffer-modified-p nil)
	    (insert bs)
	    (org-agenda-remove-marked-text 'invisible 'org-filtered)
	    (run-hooks 'org-agenda-before-write-hook)
	    (cond
	     ((bound-and-true-p org-mobile-creating-agendas)
	      (org-mobile-write-agenda-for-mobile file))
	     ((string= "org" extension)
	      (let (content p m message-log-max)
		(goto-char (point-min))
		(while (setq p (next-single-property-change (point) 'org-hd-marker nil))
		  (goto-char p)
		  (setq m (get-text-property (point) 'org-hd-marker))
		  (when m
		    (push (with-current-buffer (marker-buffer m)
			    (goto-char m)
			    (org-copy-subtree 1 nil t t)
			    org-subtree-clip)
			  content)))
		(find-file file)
		(erase-buffer)
		(dolist (s content) (org-paste-subtree 1 s))
		(write-file file)
		(kill-buffer (current-buffer))
		(message "Org file written to %s" file)))
	     ((member extension '("html" "htm"))
	      (or (require 'htmlize nil t)
		  (error "Please install htmlize from https://github.com/hniksic/emacs-htmlize"))
	      (declare-function htmlize-buffer "htmlize" (&optional buffer))
	      (set-buffer (htmlize-buffer (current-buffer)))
	      (when org-agenda-export-html-style
		;; replace <style> section with org-agenda-export-html-style
		(goto-char (point-min))
		(kill-region (- (search-forward "<style") 6)
			     (search-forward "</style>"))
		(insert org-agenda-export-html-style))
	      (write-file file)
	      (kill-buffer (current-buffer))
	      (message "HTML written to %s" file))
	     ((string= "ps" extension)
	      (require 'ps-print)
	      (ps-print-buffer-with-faces file)
	      (message "Postscript written to %s" file))
	     ((string= "pdf" extension)
	      (require 'ps-print)
	      (ps-print-buffer-with-faces
	       (concat (file-name-sans-extension file) ".ps"))
	      (call-process "ps2pdf" nil nil nil
			    (expand-file-name
			     (concat (file-name-sans-extension file) ".ps"))
			    (expand-file-name file))
	      (delete-file (concat (file-name-sans-extension file) ".ps"))
	      (message "PDF written to %s" file))
	     ((string= "ics" extension)
	      (require 'ox-icalendar)
	      (declare-function org-icalendar-export-current-agenda
	                        "ox-icalendar" (file))
	      (org-icalendar-export-current-agenda (expand-file-name file)))
	     (t
	      (let ((bs (buffer-string)))
		(find-file file)
		(erase-buffer)
		(insert bs)
		(save-buffer 0)
		(kill-buffer (current-buffer))
		(message "Plain text written to %s" file))))))))
    (set-buffer (or agenda-bufname
		    ;; FIXME: I'm pretty sure called-interactively-p
                    ;; doesn't do what we want here!
		    (and (called-interactively-p 'any) (buffer-name))
		    org-agenda-buffer-name)))
  (when open (org-open-file file)))

(defun org-agenda-remove-marked-text (property &optional value)
  "Delete all text marked with VALUE of PROPERTY.
VALUE defaults to t."
  (let (beg)
    (setq value (or value t))
    (while (setq beg (text-property-any (point-min) (point-max)
					property value))
      (delete-region
       beg (or (next-single-property-change beg property)
	       (point-max))))))

(defun org-agenda-add-entry-text ()
  "Add entry text to agenda lines.
This will add a maximum of `org-agenda-add-entry-text-maxlines' lines of the
entry text following headings shown in the agenda.
Drawers will be excluded, also the line with scheduling/deadline info."
  (when (and (> org-agenda-add-entry-text-maxlines 0)
	     (not (bound-and-true-p org-mobile-creating-agendas)))
    (let (m txt)
      (goto-char (point-min))
      (while (not (eobp))
	(if (not (setq m (org-get-at-bol 'org-hd-marker)))
	    (beginning-of-line 2)
	  (setq txt (org-agenda-get-some-entry-text
		     m org-agenda-add-entry-text-maxlines "    > "))
	  (end-of-line 1)
	  (if (string-match "\\S-" txt)
	      (insert "\n" txt)
	    (or (eobp) (forward-char 1))))))))

(defun org-agenda-get-some-entry-text (marker n-lines &optional indent
					      &rest keep)
  "Extract entry text from MARKER, at most N-LINES lines.
This will ignore drawers etc, just get the text.
If INDENT is given, prefix every line with this string.  If KEEP is
given, it is a list of symbols, defining stuff that should not be
removed from the entry content.  Currently only `planning' is allowed here."
  (let (txt drawer-re kwd-time-re ind)
    (save-excursion
      (with-current-buffer (marker-buffer marker)
	(if (not (derived-mode-p 'org-mode))
	    (setq txt "")
	  (org-with-wide-buffer
	   (goto-char marker)
	   (end-of-line 1)
	   (setq txt (buffer-substring
		      (min (1+ (point)) (point-max))
		      (progn (outline-next-heading) (point)))
		 drawer-re org-drawer-regexp
		 kwd-time-re (concat "^[ \t]*" org-keyword-time-regexp
				     ".*\n?"))
	   (with-temp-buffer
	     (insert txt)
	     (when org-agenda-add-entry-text-descriptive-links
	       (goto-char (point-min))
	       (while (org-activate-links (point-max))
		 (goto-char (match-end 0))))
	     (goto-char (point-min))
	     (while (re-search-forward org-link-bracket-re (point-max) t)
	       (set-text-properties (match-beginning 0) (match-end 0)
				    nil))
	     (goto-char (point-min))
	     (while (re-search-forward drawer-re nil t)
	       (delete-region
		(match-beginning 0)
		(progn (re-search-forward
			"^[ \t]*:END:.*\n?" nil 'move)
		       (point))))
	     (unless (member 'planning keep)
	       (goto-char (point-min))
	       (while (re-search-forward kwd-time-re nil t)
		 (replace-match "")))
	     (goto-char (point-min))
	     (when org-agenda-entry-text-exclude-regexps
	       (let ((re-list org-agenda-entry-text-exclude-regexps)	re)
		 (while (setq re (pop re-list))
		   (goto-char (point-min))
		   (while (re-search-forward re nil t)
		     (replace-match "")))))
	     (goto-char (point-max))
	     (skip-chars-backward " \t\n")
	     (when (looking-at "[ \t\n]+\\'") (replace-match ""))

	     ;; find and remove min common indentation
	     (goto-char (point-min))
	     (untabify (point-min) (point-max))
	     (setq ind (current-indentation))
	     (while (not (eobp))
	       (unless (looking-at "[ \t]*$")
		 (setq ind (min ind (current-indentation))))
	       (beginning-of-line 2))
	     (goto-char (point-min))
	     (while (not (eobp))
	       (unless (looking-at "[ \t]*$")
		 (move-to-column ind)
		 (delete-region (point-at-bol) (point)))
	       (beginning-of-line 2))

	     (run-hooks 'org-agenda-entry-text-cleanup-hook)

	     (goto-char (point-min))
	     (when indent
	       (while (and (not (eobp)) (re-search-forward "^" nil t))
		 (replace-match indent t t)))
	     (goto-char (point-min))
	     (while (looking-at "[ \t]*\n") (replace-match ""))
	     (goto-char (point-max))
	     (when (> (org-current-line)
		      n-lines)
	       (org-goto-line (1+ n-lines))
	       (backward-char 1))
	     (setq txt (buffer-substring (point-min) (point))))))))
    txt))

(defun org-check-for-org-mode ()
  "Make sure current buffer is in Org mode.  Error if not."
  (or (derived-mode-p 'org-mode)
      (error "Cannot execute Org agenda command on buffer in %s"
	     major-mode)))

;;; Agenda prepare and finalize

(defvar org-agenda-multi nil)  ; dynamically scoped
(defvar org-agenda-pre-window-conf nil)
(defvar org-agenda-columns-active nil)
(defvar org-agenda-name nil)
(defvar org-agenda-tag-filter nil)
(defvar org-agenda-category-filter nil)
(defvar org-agenda-regexp-filter nil)
(defvar org-agenda-effort-filter nil)
(defvar org-agenda-top-headline-filter nil)

(defvar org-agenda-represented-categories nil
  "Cache for the list of all categories in the agenda.")
(defvar org-agenda-represented-tags nil
  "Cache for the list of all categories in the agenda.")
(defvar org-agenda-tag-filter-preset nil
  "A preset of the tags filter used for secondary agenda filtering.
This must be a list of strings, each string must be a single tag preceded
by \"+\" or \"-\".
This variable should not be set directly, but agenda custom commands can
bind it in the options section.  The preset filter is a global property of
the entire agenda view.  In a block agenda, it will not work reliably to
define a filter for one of the individual blocks.  You need to set it in
the global options and expect it to be applied to the entire view.")

(defconst org-agenda-filter-variables
  '((category . org-agenda-category-filter)
    (tag . org-agenda-tag-filter)
    (effort . org-agenda-effort-filter)
    (regexp . org-agenda-regexp-filter))
  "Alist of filter types and associated variables")
(defun org-agenda-filter-any ()
  "Is any filter active?"
  (cl-some (lambda (x)
	     (or (symbol-value (cdr x))
		 (get :preset-filter x)))
	   org-agenda-filter-variables))

(defvar org-agenda-category-filter-preset nil
  "A preset of the category filter used for secondary agenda filtering.
This must be a list of strings, each string must be a single category
preceded by \"+\" or \"-\".
This variable should not be set directly, but agenda custom commands can
bind it in the options section.  The preset filter is a global property of
the entire agenda view.  In a block agenda, it will not work reliably to
define a filter for one of the individual blocks.  You need to set it in
the global options and expect it to be applied to the entire view.")

(defvar org-agenda-regexp-filter-preset nil
  "A preset of the regexp filter used for secondary agenda filtering.
This must be a list of strings, each string must be a single regexp
preceded by \"+\" or \"-\".
This variable should not be set directly, but agenda custom commands can
bind it in the options section.  The preset filter is a global property of
the entire agenda view.  In a block agenda, it will not work reliably to
define a filter for one of the individual blocks.  You need to set it in
the global options and expect it to be applied to the entire view.")

(defvar org-agenda-effort-filter-preset nil
  "A preset of the effort condition used for secondary agenda filtering.
This must be a list of strings, each string must be a single regexp
preceded by \"+\" or \"-\".
This variable should not be set directly, but agenda custom commands can
bind it in the options section.  The preset filter is a global property of
the entire agenda view.  In a block agenda, it will not work reliably to
define a filter for one of the individual blocks.  You need to set it in
the global options and expect it to be applied to the entire view.")

(defun org-agenda-use-sticky-p ()
  "Return non-nil if an agenda buffer named
`org-agenda-buffer-name' exists and should be shown instead of
generating a new one."
  (and
   ;; turned off by user
   org-agenda-sticky
   ;; For multi-agenda buffer already exists
   (not org-agenda-multi)
   ;; buffer found
   (get-buffer org-agenda-buffer-name)
   ;; C-u parameter is same as last call
   (with-current-buffer (get-buffer org-agenda-buffer-name)
     (and
      (equal current-prefix-arg
	     org-agenda-last-prefix-arg)
      ;; In case user turned stickiness on, while having existing
      ;; Agenda buffer active, don't reuse that buffer, because it
      ;; does not have org variables local
      org-agenda-this-buffer-is-sticky))))

(defvar org-agenda-buffer-tmp-name nil)

(defun org-agenda--get-buffer-name (sticky-name)
  (or org-agenda-buffer-tmp-name
      (and org-agenda-doing-sticky-redo org-agenda-buffer-name)
      sticky-name
      "*Org Agenda*"))

(defun org-agenda-prepare-window (abuf filter-alist)
  "Setup agenda buffer in the window.
ABUF is the buffer for the agenda window.
FILTER-ALIST is an alist of filters we need to apply when
`org-agenda-persistent-filter' is non-nil."
  (let* ((awin (get-buffer-window abuf)) wconf)
    (cond
     ((equal (current-buffer) abuf) nil)
     (awin (select-window awin))
     ((not (setq wconf (current-window-configuration))))
     ((eq org-agenda-window-setup 'current-window)
      (pop-to-buffer-same-window abuf))
     ((eq org-agenda-window-setup 'other-window)
      (org-switch-to-buffer-other-window abuf))
     ((eq org-agenda-window-setup 'other-frame)
      (switch-to-buffer-other-frame abuf))
     ((eq org-agenda-window-setup 'other-tab)
      (if (fboundp 'switch-to-buffer-other-tab)
	  (switch-to-buffer-other-tab abuf)
	(user-error "Your version of Emacs does not have tab bar support")))
     ((eq org-agenda-window-setup 'only-window)
      (delete-other-windows)
      (pop-to-buffer-same-window abuf))
     ((eq org-agenda-window-setup 'reorganize-frame)
      (delete-other-windows)
      (org-switch-to-buffer-other-window abuf)))
    (setq org-agenda-tag-filter (cdr (assq 'tag filter-alist)))
    (setq org-agenda-category-filter (cdr (assq 'cat filter-alist)))
    (setq org-agenda-effort-filter (cdr (assq 'effort filter-alist)))
    (setq org-agenda-regexp-filter (cdr (assq 're filter-alist)))
    ;; Additional test in case agenda is invoked from within agenda
    ;; buffer via elisp link.
    (unless (equal (current-buffer) abuf)
      (pop-to-buffer-same-window abuf))
    (setq org-agenda-pre-window-conf
	  (or wconf org-agenda-pre-window-conf))))

(defun org-agenda-prepare (&optional name)
  (let ((filter-alist (when org-agenda-persistent-filter
			(with-current-buffer
			    (get-buffer-create org-agenda-buffer-name)
			  `((tag . ,org-agenda-tag-filter)
			    (re . ,org-agenda-regexp-filter)
			    (effort . ,org-agenda-effort-filter)
			    (cat . ,org-agenda-category-filter))))))
    (if (org-agenda-use-sticky-p)
	(progn
	  (put 'org-agenda-tag-filter :preset-filter nil)
	  (put 'org-agenda-category-filter :preset-filter nil)
	  (put 'org-agenda-regexp-filter :preset-filter nil)
	  (put 'org-agenda-effort-filter :preset-filter nil)
	  ;; Popup existing buffer
	  (org-agenda-prepare-window (get-buffer org-agenda-buffer-name)
				     filter-alist)
	  (message "Sticky Agenda buffer, use `r' to refresh")
	  (or org-agenda-multi (org-agenda-fit-window-to-buffer))
	  (throw 'exit "Sticky Agenda buffer, use `r' to refresh"))
      (setq org-todo-keywords-for-agenda nil)
      (put 'org-agenda-tag-filter :preset-filter
	   org-agenda-tag-filter-preset)
      (put 'org-agenda-category-filter :preset-filter
	   org-agenda-category-filter-preset)
      (put 'org-agenda-regexp-filter :preset-filter
	   org-agenda-regexp-filter-preset)
      (put 'org-agenda-effort-filter :preset-filter
	   org-agenda-effort-filter-preset)
      (if org-agenda-multi
	  (progn
	    (setq buffer-read-only nil)
	    (goto-char (point-max))
	    (unless (or (bobp) org-agenda-compact-blocks
			(not org-agenda-block-separator))
	      (insert "\n"
		      (if (stringp org-agenda-block-separator)
			  org-agenda-block-separator
			(make-string (window-width) org-agenda-block-separator))
		      "\n"))
	    (narrow-to-region (point) (point-max)))
	(setq org-done-keywords-for-agenda nil)
	;; Setting any org variables that are in org-agenda-local-vars
	;; list need to be done after the prepare call
	(org-agenda-prepare-window
	 (get-buffer-create org-agenda-buffer-name) filter-alist)
	(setq buffer-read-only nil)
	(org-agenda-reset-markers)
	(let ((inhibit-read-only t)) (erase-buffer))
	(org-agenda-mode)
	(setq org-agenda-buffer (current-buffer))
	(setq org-agenda-contributing-files nil)
	(setq org-agenda-columns-active nil)
	(org-agenda-prepare-buffers (org-agenda-files nil 'ifmode))
	(setq org-todo-keywords-for-agenda
	      (org-uniquify org-todo-keywords-for-agenda))
	(setq org-done-keywords-for-agenda
	      (org-uniquify org-done-keywords-for-agenda))
	(setq org-agenda-last-prefix-arg current-prefix-arg)
	(setq org-agenda-this-buffer-name org-agenda-buffer-name)
	(and name (not org-agenda-name)
	     (setq-local org-agenda-name name)))
      (setq buffer-read-only nil))))

(defvar org-overriding-columns-format)
(defvar org-local-columns-format)
(defun org-agenda-finalize ()
  "Finishing touch for the agenda buffer.
This function is called just before displaying the agenda.  If
you want to add your own functions to the finalization of the
agenda display, configure `org-agenda-finalize-hook'."
  (unless org-agenda-multi
    (let ((inhibit-read-only t))
      (save-excursion
	(goto-char (point-min))
	(save-excursion
	  (while (org-activate-links (point-max))
	    (goto-char (match-end 0))))
	(unless (eq org-agenda-remove-tags t)
	  (org-agenda-align-tags))
	(unless org-agenda-with-colors
	  (remove-text-properties (point-min) (point-max) '(face nil)))
	(when (bound-and-true-p org-overriding-columns-format)
	  (setq-local org-local-columns-format
		      org-overriding-columns-format))
	(when org-agenda-view-columns-initially
	  (org-agenda-columns))
	(when org-agenda-fontify-priorities
	  (org-agenda-fontify-priorities))
	(when (and org-agenda-dim-blocked-tasks org-blocker-hook)
	  (org-agenda-dim-blocked-tasks))
	(org-agenda-mark-clocking-task)
	(when org-agenda-entry-text-mode
	  (org-agenda-entry-text-hide)
	  (org-agenda-entry-text-show))
	(when (and (featurep 'org-habit)
		   (save-excursion (next-single-property-change (point-min) 'org-habit-p)))
	  (org-habit-insert-consistency-graphs))
	(setq org-agenda-type (org-get-at-bol 'org-agenda-type))
	(unless (or (eq org-agenda-show-inherited-tags 'always)
		    (and (listp org-agenda-show-inherited-tags)
			 (memq org-agenda-type org-agenda-show-inherited-tags))
		    (and (eq org-agenda-show-inherited-tags t)
			 (or (eq org-agenda-use-tag-inheritance t)
			     (and (listp org-agenda-use-tag-inheritance)
				  (not (memq org-agenda-type
					     org-agenda-use-tag-inheritance))))))
	  (let (mrk)
	    (save-excursion
	      (goto-char (point-min))
	      (while (equal (forward-line) 0)
		(when (setq mrk (get-text-property (point) 'org-hd-marker))
		  (put-text-property (point-at-bol) (point-at-eol)
				     'tags
				     (org-with-point-at mrk
				       (org-get-tags nil nil t))))))))
	(setq org-agenda-represented-tags nil
	      org-agenda-represented-categories nil)
	(when org-agenda-top-headline-filter
	  (org-agenda-filter-top-headline-apply
	   org-agenda-top-headline-filter))
	(when org-agenda-tag-filter
	  (org-agenda-filter-apply org-agenda-tag-filter 'tag t))
	(when (get 'org-agenda-tag-filter :preset-filter)
	  (org-agenda-filter-apply
	   (get 'org-agenda-tag-filter :preset-filter) 'tag t))
	(when org-agenda-category-filter
	  (org-agenda-filter-apply org-agenda-category-filter 'category))
	(when (get 'org-agenda-category-filter :preset-filter)
	  (org-agenda-filter-apply
	   (get 'org-agenda-category-filter :preset-filter) 'category))
	(when org-agenda-regexp-filter
	  (org-agenda-filter-apply org-agenda-regexp-filter 'regexp))
	(when (get 'org-agenda-regexp-filter :preset-filter)
	  (org-agenda-filter-apply
	   (get 'org-agenda-regexp-filter :preset-filter) 'regexp))
	(when org-agenda-effort-filter
	  (org-agenda-filter-apply org-agenda-effort-filter 'effort))
	(when (get 'org-agenda-effort-filter :preset-filter)
	  (org-agenda-filter-apply
	   (get 'org-agenda-effort-filter :preset-filter) 'effort))
	(add-hook 'kill-buffer-hook #'org-agenda-reset-markers 'append 'local))
      (run-hooks 'org-agenda-finalize-hook))))

(defun org-agenda-mark-clocking-task ()
  "Mark the current clock entry in the agenda if it is present."
  ;; We need to widen when `org-agenda-finalize' is called from
  ;; `org-agenda-change-all-lines' (e.g. in `org-agenda-clock-in').
  (when (bound-and-true-p org-clock-current-task)
    (save-restriction
      (widen)
      (org-agenda-unmark-clocking-task)
      (when (marker-buffer org-clock-hd-marker)
	(save-excursion
	  (goto-char (point-min))
	  (let (s ov)
	    (while (setq s (next-single-property-change (point) 'org-hd-marker))
	      (goto-char s)
	      (when (equal (org-get-at-bol 'org-hd-marker)
			   org-clock-hd-marker)
		(setq ov (make-overlay (point-at-bol) (1+ (point-at-eol))))
		(overlay-put ov 'type 'org-agenda-clocking)
		(overlay-put ov 'face 'org-agenda-clocking)
		(overlay-put ov 'help-echo
			     "The clock is running in this item")))))))))

(defun org-agenda-unmark-clocking-task ()
  "Unmark the current clocking task."
  (mapc (lambda (o)
	  (when (eq (overlay-get o 'type) 'org-agenda-clocking)
	    (delete-overlay o)))
	(overlays-in (point-min) (point-max))))

(defun org-agenda-fontify-priorities ()
  "Make highest priority lines bold, and lowest italic."
  (interactive)
  (mapc (lambda (o) (when (eq (overlay-get o 'org-type) 'org-priority)
		      (delete-overlay o)))
	(overlays-in (point-min) (point-max)))
  (save-excursion
    (let (b e p ov h l)
      (goto-char (point-min))
      (while (re-search-forward org-priority-regexp nil t)
	(setq h (or (get-char-property (point) 'org-priority-highest)
		    org-priority-highest)
	      l (or (get-char-property (point) 'org-priority-lowest)
		    org-priority-lowest)
	      p (string-to-char (match-string 2))
	      b (match-beginning 1)
	      e (if (eq org-agenda-fontify-priorities 'cookies)
		    (1+ (match-end 2))
		  (point-at-eol))
	      ov (make-overlay b e))
	(overlay-put
	 ov 'face
	 (let ((special-face
		(cond ((org-face-from-face-or-color
			'priority 'org-priority
			(cdr (assoc p org-priority-faces))))
		      ((and (listp org-agenda-fontify-priorities)
			    (org-face-from-face-or-color
			     'priority 'org-priority
			     (cdr (assoc p org-agenda-fontify-priorities)))))
		      ((equal p l) 'italic)
		      ((equal p h) 'bold))))
	   (if special-face (list special-face 'org-priority) 'org-priority)))
	(overlay-put ov 'org-type 'org-priority)))))

(defvar org-depend-tag-blocked)

(defun org-agenda-dim-blocked-tasks (&optional _invisible)
  "Dim currently blocked TODOs in the agenda display.
When INVISIBLE is non-nil, hide currently blocked TODO instead of
dimming them."                   ;FIXME: The arg isn't used, actually!
  (interactive "P")
  (when (called-interactively-p 'interactive)
    (message "Dim or hide blocked tasks..."))
  (dolist (o (overlays-in (point-min) (point-max)))
    (when (eq (overlay-get o 'face) 'org-agenda-dimmed-todo-face)
      (delete-overlay o)))
  (save-excursion
    (let ((inhibit-read-only t))
      (goto-char (point-min))
      (while (let ((pos (text-property-not-all
			 (point) (point-max) 'org-todo-blocked nil)))
	       (when pos (goto-char pos)))
	(let* ((invisible
		(eq (org-get-at-bol 'org-todo-blocked) 'invisible))
	       (todo-blocked
		(eq (org-get-at-bol 'org-filter-type) 'todo-blocked))
	       (ov (make-overlay (if invisible
				     (line-end-position 0)
				   (line-beginning-position))
				 (line-end-position))))
	  (when todo-blocked
	    (overlay-put ov 'face 'org-agenda-dimmed-todo-face))
	  (when invisible
	    (org-agenda-filter-hide-line 'todo-blocked)))
	(move-beginning-of-line 2))))
  (when (called-interactively-p 'interactive)
    (message "Dim or hide blocked tasks...done")))

(defun org-agenda--mark-blocked-entry (entry)
  "If ENTRY is blocked, mark it for fontification or invisibility.

If the header at `org-hd-marker' is blocked according to
`org-entry-blocked-p', then if `org-agenda-dim-blocked-tasks' is
'invisible and the header is not blocked by checkboxes, set the
text property `org-todo-blocked' to `invisible', otherwise set it
to t."
  (when (get-text-property 0 'todo-state entry)
    (let ((entry-marker (get-text-property 0 'org-hd-marker entry))
          (org-blocked-by-checkboxes nil)
	  ;; Necessary so that `org-entry-blocked-p' does not change
	  ;; the buffer.
          (org-depend-tag-blocked nil))
      (when entry-marker
	(let ((blocked
	       (with-current-buffer (marker-buffer entry-marker)
		 (save-excursion
		   (goto-char entry-marker)
		   (org-entry-blocked-p)))))
	  (when blocked
	    (let ((really-invisible
		   (and (not org-blocked-by-checkboxes)
			(eq org-agenda-dim-blocked-tasks 'invisible))))
	      (put-text-property
	       0 (length entry) 'org-todo-blocked
	       (if really-invisible 'invisible t)
	       entry)
	      (put-text-property
	       0 (length entry) 'org-filter-type 'todo-blocked entry)))))))
  entry)

(defvar org-agenda-skip-function nil
  "Function to be called at each match during agenda construction.
If this function returns nil, the current match should not be skipped.
Otherwise, the function must return a position from where the search
should be continued.
This may also be a Lisp form, it will be evaluated.
Never set this variable using `setq' or so, because then it will apply
to all future agenda commands.  If you do want a global skipping condition,
use the option `org-agenda-skip-function-global' instead.
The correct usage for `org-agenda-skip-function' is to bind it with
`let' to scope it dynamically into the agenda-constructing command.
A good way to set it is through options in `org-agenda-custom-commands'.")

(defun org-agenda-skip ()
  "Throw to `:skip' in places that should be skipped.
Also moves point to the end of the skipped region, so that search can
continue from there."
  (let ((p (point-at-bol)) to)
    (when (or
	   (save-excursion (goto-char p) (looking-at comment-start-skip))
	   (and org-agenda-skip-archived-trees (not org-agenda-archives-mode)
		(or (and (get-text-property p :org-archived)
			 (org-end-of-subtree t))
		    (and (member org-archive-tag org-file-tags)
			 (goto-char (point-max)))))
	   (and org-agenda-skip-comment-trees
		(get-text-property p :org-comment)
		(org-end-of-subtree t))
	   (and (setq to (or (org-agenda-skip-eval org-agenda-skip-function-global)
			     (org-agenda-skip-eval org-agenda-skip-function)))
		(goto-char to))
	   (org-in-src-block-p t))
      (throw :skip t))))

(defun org-agenda-skip-eval (form)
  "If FORM is a function or a list, call (or eval) it and return the result.
`save-excursion' and `save-match-data' are wrapped around the call, so point
and match data are returned to the previous state no matter what these
functions do."
  (let (fp)
    (and form
	 (or (setq fp (functionp form))
	     (consp form))
	 (save-excursion
	   (save-match-data
	     (if fp
		 (funcall form)
	       (eval form t)))))))

(defvar org-agenda-markers nil
  "List of all currently active markers created by `org-agenda'.")
(defvar org-agenda-last-marker-time (float-time)
  "Creation time of the last agenda marker.")

(defun org-agenda-new-marker (&optional pos)
  "Return a new agenda marker.
Marker is at point, or at POS if non-nil.  Org mode keeps a list
of these markers and resets them when they are no longer in use."
  (let ((m (copy-marker (or pos (point)) t)))
    (setq org-agenda-last-marker-time (float-time))
    (if org-agenda-buffer
	(with-current-buffer org-agenda-buffer
	  (push m org-agenda-markers))
      (push m org-agenda-markers))
    m))

(defun org-agenda-reset-markers ()
  "Reset markers created by `org-agenda'."
  (while org-agenda-markers
    (move-marker (pop org-agenda-markers) nil)))

(defun org-agenda-save-markers-for-cut-and-paste (beg end)
  "Save relative positions of markers in region.
This check for agenda markers in all agenda buffers currently active."
  (dolist (buf (buffer-list))
    (with-current-buffer buf
      (when (eq major-mode 'org-agenda-mode)
	(mapc (lambda (m) (org-check-and-save-marker m beg end))
	      org-agenda-markers)))))

;;; Entry text mode

(defun org-agenda-entry-text-show-here ()
  "Add some text from the entry as context to the current line."
  (let (m txt o)
    (setq m (org-get-at-bol 'org-hd-marker))
    (unless (marker-buffer m)
      (error "No marker points to an entry here"))
    (setq txt (concat "\n" (org-no-properties
			    (org-agenda-get-some-entry-text
			     m org-agenda-entry-text-maxlines
			     org-agenda-entry-text-leaders))))
    (when (string-match "\\S-" txt)
      (setq o (make-overlay (point-at-bol) (point-at-eol)))
      (overlay-put o 'evaporate t)
      (overlay-put o 'org-overlay-type 'agenda-entry-content)
      (overlay-put o 'after-string txt))))

(defun org-agenda-entry-text-show ()
  "Add entry context for all agenda lines."
  (interactive)
  (save-excursion
    (goto-char (point-max))
    (beginning-of-line 1)
    (while (not (bobp))
      (when (org-get-at-bol 'org-hd-marker)
	(org-agenda-entry-text-show-here))
      (beginning-of-line 0))))

(defun org-agenda-entry-text-hide ()
  "Remove any shown entry context."
  (mapc (lambda (o)
	  (when (eq (overlay-get o 'org-overlay-type)
		    'agenda-entry-content)
	    (delete-overlay o)))
	(overlays-in (point-min) (point-max))))

(defun org-agenda-get-day-face (date)
  "Return the face DATE should be displayed with."
  (cond ((and (functionp org-agenda-day-face-function)
	      (funcall org-agenda-day-face-function date)))
	((org-agenda-today-p date) 'org-agenda-date-today)
	((memq (calendar-day-of-week date) org-agenda-weekend-days)
	 'org-agenda-date-weekend)
	(t 'org-agenda-date)))

(defvar org-agenda-show-log-scoped)

;;; Agenda Daily/Weekly

(defvar org-agenda-start-day nil  ; dynamically scoped parameter
  "Start day for the agenda view.
Custom commands can set this variable in the options section.
This is usually a string like \"2007-11-01\", \"+2d\" or any other
input allowed when reading a date through the Org calendar.
See the docstring of `org-read-date' for details.")
(defvar org-starting-day nil) ; local variable in the agenda buffer
(defvar org-arg-loc nil) ; local variable

;;;###autoload
(defun org-agenda-list (&optional arg start-day span with-hour)
  "Produce a daily/weekly view from all files in variable `org-agenda-files'.
The view will be for the current day or week, but from the overview buffer
you will be able to go to other days/weeks.

With a numeric prefix argument in an interactive call, the agenda will
span ARG days.  Lisp programs should instead specify SPAN to change
the number of days.  SPAN defaults to `org-agenda-span'.

START-DAY defaults to TODAY, or to the most recent match for the weekday
given in `org-agenda-start-on-weekday'.

When WITH-HOUR is non-nil, only include scheduled and deadline
items if they have an hour specification like [h]h:mm."
  (interactive "P")
  (when org-agenda-overriding-arguments
    (setq arg (car org-agenda-overriding-arguments)
	  start-day (nth 1 org-agenda-overriding-arguments)
	  span (nth 2 org-agenda-overriding-arguments)))
  (when (and (integerp arg) (> arg 0))
    (setq span arg arg nil))
  (when (numberp span)
    (unless (< 0 span)
      (user-error "Agenda creation impossible for this span(=%d days)." span)))
  (catch 'exit
    (setq org-agenda-buffer-name
	  (org-agenda--get-buffer-name
	   (and org-agenda-sticky
		(cond ((and org-keys (stringp org-match))
		       (format "*Org Agenda(%s:%s)*" org-keys org-match))
		      (org-keys
		       (format "*Org Agenda(%s)*" org-keys))
		      (t "*Org Agenda(a)*")))))
    (org-agenda-prepare "Day/Week")
    (setq start-day (or start-day org-agenda-start-day))
    (when (stringp start-day)
      ;; Convert to an absolute day number
      (setq start-day (time-to-days (org-read-date nil t start-day))))
    (org-compile-prefix-format 'agenda)
    (org-set-sorting-strategy 'agenda)
    (let* ((span (org-agenda-ndays-to-span (or span org-agenda-span)))
	   (today (org-today))
	   (sd (or start-day today))
	   (ndays (org-agenda-span-to-ndays span sd))
	   (org-agenda-start-on-weekday
	    (and (or (eq ndays 7) (eq ndays 14))
		 org-agenda-start-on-weekday))
	   (thefiles (org-agenda-files nil 'ifmode))
	   (files thefiles)
	   (start (if (or (null org-agenda-start-on-weekday)
			  (< ndays 7))
		      sd
		    (let* ((nt (calendar-day-of-week
				(calendar-gregorian-from-absolute sd)))
			   (n1 org-agenda-start-on-weekday)
			   (d (- nt n1)))
		      (- sd (+ (if (< d 0) 7 0) d)))))
	   (day-numbers (list start))
	   (day-cnt 0)
	   (inhibit-redisplay (not debug-on-error))
	   (org-agenda-show-log-scoped org-agenda-show-log)
	   s rtn rtnall file date d start-pos end-pos todayp ;; e
	   clocktable-start clocktable-end) ;; filter
      (setq org-agenda-redo-command
	    (list 'org-agenda-list (list 'quote arg) start-day (list 'quote span) with-hour))
      (dotimes (_ (1- ndays))
	(push (1+ (car day-numbers)) day-numbers))
      (setq day-numbers (nreverse day-numbers))
      (setq clocktable-start (car day-numbers)
	    clocktable-end (1+ (or (org-last day-numbers) 0)))
      (setq-local org-starting-day (car day-numbers))
      (setq-local org-arg-loc arg)
      (setq-local org-agenda-current-span (org-agenda-ndays-to-span span))
      (unless org-agenda-compact-blocks
	(let* ((d1 (car day-numbers))
	       (d2 (org-last day-numbers))
	       (w1 (org-days-to-iso-week d1))
	       (w2 (org-days-to-iso-week d2)))
	  (setq s (point))
	  (org-agenda--insert-overriding-header
	    (concat (org-agenda-span-name span)
		    "-agenda"
		    (cond ((<= 350 (- d2 d1)) "")
                          ((= w1 w2) (format " (W%02d)" w1))
                          (t (format " (W%02d-W%02d)" w1 w2)))
		    ":\n")))
	;; Add properties if we actually inserted a header.
	(when (> (point) s)
	  (add-text-properties s (1- (point))
			       (list 'face 'org-agenda-structure
				     'org-date-line t))
	  (org-agenda-mark-header-line s)))
      (while (setq d (pop day-numbers))
	(setq date (calendar-gregorian-from-absolute d)
	      s (point))
	(if (or (setq todayp (= d today))
		(and (not start-pos) (= d sd)))
	    (setq start-pos (point))
	  (when (and start-pos (not end-pos))
	    (setq end-pos (point))))
	(setq files thefiles
	      rtnall nil)
	(while (setq file (pop files))
	  (catch 'nextfile
	    (org-check-agenda-file file)
	    (let ((org-agenda-entry-types org-agenda-entry-types))
	      ;; Starred types override non-starred equivalents
	      (when (member :deadline* org-agenda-entry-types)
		(setq org-agenda-entry-types
		      (delq :deadline org-agenda-entry-types)))
	      (when (member :scheduled* org-agenda-entry-types)
		(setq org-agenda-entry-types
		      (delq :scheduled org-agenda-entry-types)))
	      ;; Honor with-hour
	      (when with-hour
		(when (member :deadline org-agenda-entry-types)
		  (setq org-agenda-entry-types
			(delq :deadline org-agenda-entry-types))
		  (push :deadline* org-agenda-entry-types))
		(when (member :scheduled org-agenda-entry-types)
		  (setq org-agenda-entry-types
			(delq :scheduled org-agenda-entry-types))
		  (push :scheduled* org-agenda-entry-types)))
	      (unless org-agenda-include-deadlines
		(setq org-agenda-entry-types
		      (delq :deadline* (delq :deadline org-agenda-entry-types))))
	      (cond
	       ((memq org-agenda-show-log-scoped '(only clockcheck))
		(setq rtn (org-agenda-get-day-entries
			   file date :closed)))
	       (org-agenda-show-log-scoped
		(setq rtn (apply #'org-agenda-get-day-entries
				 file date
				 (append '(:closed) org-agenda-entry-types))))
	       (t
		(setq rtn (apply #'org-agenda-get-day-entries
				 file date
				 org-agenda-entry-types)))))
	    (setq rtnall (append rtnall rtn)))) ;; all entries
	(when org-agenda-include-diary
	  (let ((org-agenda-search-headline-for-time t))
	    (require 'diary-lib)
	    (setq rtn (org-get-entries-from-diary date))
	    (setq rtnall (append rtnall rtn))))
	(when (or rtnall org-agenda-show-all-dates)
	  (setq day-cnt (1+ day-cnt))
	  (insert
	   (if (stringp org-agenda-format-date)
	       (format-time-string org-agenda-format-date
				   (org-time-from-absolute date))
	     (funcall org-agenda-format-date date))
	   "\n")
	  (put-text-property s (1- (point)) 'face
			     (org-agenda-get-day-face date))
	  (put-text-property s (1- (point)) 'org-date-line t)
	  (put-text-property s (1- (point)) 'org-agenda-date-header t)
	  (put-text-property s (1- (point)) 'org-day-cnt day-cnt)
	  (when todayp
	    (put-text-property s (1- (point)) 'org-today t))
	  (setq rtnall
		(org-agenda-add-time-grid-maybe rtnall ndays todayp))
	  (when rtnall (insert ;; all entries
			(org-agenda-finalize-entries rtnall 'agenda)
			"\n"))
	  (put-text-property s (1- (point)) 'day d)
	  (put-text-property s (1- (point)) 'org-day-cnt day-cnt)))
      (when (and org-agenda-clockreport-mode clocktable-start)
	(let ((org-agenda-files (org-agenda-files nil 'ifmode))
	      ;; the above line is to ensure the restricted range!
	      (p (copy-sequence org-agenda-clockreport-parameter-plist))
	      tbl)
	  (setq p (org-plist-delete p :block))
	  (setq p (plist-put p :tstart clocktable-start))
	  (setq p (plist-put p :tend clocktable-end))
	  (setq p (plist-put p :scope 'agenda))
	  (setq tbl (apply #'org-clock-get-clocktable p))
	  (insert tbl)))
      (goto-char (point-min))
      (or org-agenda-multi (org-agenda-fit-window-to-buffer))
      (unless (or (not (get-buffer-window org-agenda-buffer-name))
		  (and (pos-visible-in-window-p (point-min))
		       (pos-visible-in-window-p (point-max))))
	(goto-char (1- (point-max)))
	(recenter -1)
	(when (not (pos-visible-in-window-p (or start-pos 1)))
	  (goto-char (or start-pos 1))
	  (recenter 1)))
      (goto-char (or start-pos 1))
      (add-text-properties (point-min) (point-max)
			   `(org-agenda-type agenda
					     org-last-args (,arg ,start-day ,span)
					     org-redo-cmd ,org-agenda-redo-command
					     org-series-cmd ,org-cmd))
      (when (eq org-agenda-show-log-scoped 'clockcheck)
	(org-agenda-show-clocking-issues))
      (org-agenda-finalize)
      (setq buffer-read-only t)
      (message ""))))

(defun org-agenda-ndays-to-span (n)
  "Return a span symbol for a span of N days, or N if none matches."
  (cond ((symbolp n) n)
	((= n 1) 'day)
	((= n 7) 'week)
	((= n 14) 'fortnight)
	(t n)))

(defun org-agenda-span-to-ndays (span &optional start-day)
  "Return ndays from SPAN, possibly starting at START-DAY.
START-DAY is an absolute time value."
  (cond ((numberp span) span)
	((eq span 'day) 1)
	((eq span 'week) 7)
	((eq span 'fortnight) 14)
	((eq span 'month)
	 (let ((date (calendar-gregorian-from-absolute start-day)))
	   (calendar-last-day-of-month (car date) (cl-caddr date))))
	((eq span 'year)
	 (let ((date (calendar-gregorian-from-absolute start-day)))
	   (if (calendar-leap-year-p (cl-caddr date)) 366 365)))))

(defun org-agenda-span-name (span)
  "Return a SPAN name."
  (if (null span)
      ""
    (if (symbolp span)
	(capitalize (symbol-name span))
      (format "%d days" span))))

;;; Agenda word search

(defvar org-agenda-search-history nil)

(defvar org-search-syntax-table nil
  "Special syntax table for Org search.
In this table, we have single quotes not as word constituents, to
that when \"+Ameli\" is searched as a work, it will also match \"Ameli's\"")

(defvar org-mode-syntax-table) ; From org.el
(defun org-search-syntax-table ()
  (unless org-search-syntax-table
    (setq org-search-syntax-table (copy-syntax-table org-mode-syntax-table))
    (modify-syntax-entry ?' "." org-search-syntax-table)
    (modify-syntax-entry ?` "." org-search-syntax-table))
  org-search-syntax-table)

(defvar org-agenda-last-search-view-search-was-boolean nil)

;;;###autoload
(defun org-search-view (&optional todo-only string edit-at)
  "Show all entries that contain a phrase or words or regular expressions.

With optional prefix argument TODO-ONLY, only consider entries that are
TODO entries.  The argument STRING can be used to pass a default search
string into this function.  If EDIT-AT is non-nil, it means that the
user should get a chance to edit this string, with cursor at position
EDIT-AT.

The search string can be viewed either as a phrase that should be found as
is, or it can be broken into a number of snippets, each of which must match
in a Boolean way to select an entry.  The default depends on the variable
`org-agenda-search-view-always-boolean'.
Even if this is turned off (the default) you can always switch to
Boolean search dynamically by preceding the first word with  \"+\" or \"-\".

The default is a direct search of the whole phrase, where each space in
the search string can expand to an arbitrary amount of whitespace,
including newlines.

If using a Boolean search, the search string is split on whitespace and
each snippet is searched separately, with logical AND to select an entry.
Words prefixed with a minus must *not* occur in the entry.  Words without
a prefix or prefixed with a plus must occur in the entry.  Matching is
case-insensitive.  Words are enclosed by word delimiters (i.e. they must
match whole words, not parts of a word) if
`org-agenda-search-view-force-full-words' is set (default is nil).

Boolean search snippets enclosed by curly braces are interpreted as
regular expressions that must or (when preceded with \"-\") must not
match in the entry.  Snippets enclosed into double quotes will be taken
as a whole, to include whitespace.

- If the search string starts with an asterisk, search only in headlines.
- If (possibly after the leading star) the search string starts with an
  exclamation mark, this also means to look at TODO entries only, an effect
  that can also be achieved with a prefix argument.
- If (possibly after star and exclamation mark) the search string starts
  with a colon, this will mean that the (non-regexp) snippets of the
  Boolean search must match as full words.

This command searches the agenda files, and in addition the files
listed in `org-agenda-text-search-extra-files' unless a restriction lock
is active."
  (interactive "P")
  (when org-agenda-overriding-arguments
    (setq todo-only (car org-agenda-overriding-arguments)
	  string (nth 1 org-agenda-overriding-arguments)
	  edit-at (nth 2 org-agenda-overriding-arguments)))
  (let* ((props (list 'face nil
		      'done-face 'org-agenda-done
		      'org-not-done-regexp org-not-done-regexp
		      'org-todo-regexp org-todo-regexp
		      'org-complex-heading-regexp org-complex-heading-regexp
		      'mouse-face 'highlight
		      'help-echo (format "mouse-2 or RET jump to location")))
	 (full-words org-agenda-search-view-force-full-words)
	 (org-agenda-text-search-extra-files org-agenda-text-search-extra-files)
	 regexp rtn rtnall files file pos inherited-tags
	 marker category level tags c neg re boolean
	 ee txt beg end words regexps+ regexps- hdl-only buffer beg1 str)
    (unless (and (not edit-at)
		 (stringp string)
		 (string-match "\\S-" string))
      (setq string (read-string
		    (if org-agenda-search-view-always-boolean
			"[+-]Word/{Regexp} ...: "
		      "Phrase or [+-]Word/{Regexp} ...: ")
		    (cond
		     ((integerp edit-at) (cons string edit-at))
		     (edit-at string))
		    'org-agenda-search-history)))
    (catch 'exit
      (setq org-agenda-buffer-name
	    (org-agenda--get-buffer-name
	     (and org-agenda-sticky
		  (if (stringp string)
		      (format "*Org Agenda(%s:%s)*"
			      (or org-keys (or (and todo-only "S") "s"))
			      string)
		    (format "*Org Agenda(%s)*"
			    (or (and todo-only "S") "s"))))))
      (org-agenda-prepare "SEARCH")
      (org-compile-prefix-format 'search)
      (org-set-sorting-strategy 'search)
      (setq org-agenda-redo-command
	    (list 'org-search-view (if todo-only t nil)
		  (list 'if 'current-prefix-arg nil string)))
      (setq org-agenda-query-string string)
      (if (equal (string-to-char string) ?*)
	  (setq hdl-only t
		words (substring string 1))
	(setq words string))
      (when (equal (string-to-char words) ?!)
	(setq todo-only t
	      words (substring words 1)))
      (when (equal (string-to-char words) ?:)
	(setq full-words t
	      words (substring words 1)))
      (when (or org-agenda-search-view-always-boolean
		(member (string-to-char words) '(?- ?+ ?\{)))
	(setq boolean t))
      (setq words (split-string words))
      (let (www w)
	(while (setq w (pop words))
	  (while (and (string-match "\\\\\\'" w) words)
	    (setq w (concat (substring w 0 -1) " " (pop words))))
	  (push w www))
	(setq words (nreverse www) www nil)
	(while (setq w (pop words))
	  (when (and (string-match "\\`[-+]?{" w)
		     (not (string-match "}\\'" w)))
	    (while (and words (not (string-match "}\\'" (car words))))
	      (setq w (concat w " " (pop words))))
	    (setq w (concat w " " (pop words))))
	  (push w www))
	(setq words (nreverse www)))
      (setq org-agenda-last-search-view-search-was-boolean boolean)
      (when boolean
	(let (wds w)
	  (while (setq w (pop words))
	    (when (or (equal (substring w 0 1) "\"")
		      (and (> (length w) 1)
			   (member (substring w 0 1) '("+" "-"))
			   (equal (substring w 1 2) "\"")))
	      (while (and words (not (equal (substring w -1) "\"")))
		(setq w (concat w " " (pop words)))))
	    (and (string-match "\\`\\([-+]?\\)\"" w)
		 (setq w (replace-match "\\1" nil nil w)))
	    (and (equal (substring w -1) "\"") (setq w (substring w 0 -1)))
	    (push w wds))
	  (setq words (nreverse wds))))
      (if boolean
	  (mapc (lambda (w)
		  (setq c (string-to-char w))
		  (if (equal c ?-)
		      (setq neg t w (substring w 1))
		    (if (equal c ?+)
			(setq neg nil w (substring w 1))
		      (setq neg nil)))
		  (if (string-match "\\`{.*}\\'" w)
		      (setq re (substring w 1 -1))
		    (if full-words
			(setq re (concat "\\<" (regexp-quote (downcase w)) "\\>"))
		      (setq re (regexp-quote (downcase w)))))
		  (if neg (push re regexps-) (push re regexps+)))
		words)
	(push (mapconcat #'regexp-quote words "\\s-+")
	      regexps+))
      (setq regexps+ (sort regexps+ (lambda (a b) (> (length a) (length b)))))
      (if (not regexps+)
	  (setq regexp org-outline-regexp-bol)
	(setq regexp (pop regexps+))
	(when hdl-only (setq regexp (concat org-outline-regexp-bol ".*?"
					    regexp))))
      (setq files (org-agenda-files nil 'ifmode))
      ;; Add `org-agenda-text-search-extra-files' unless there is some
      ;; restriction.
      (when (eq (car org-agenda-text-search-extra-files) 'agenda-archives)
	(pop org-agenda-text-search-extra-files)
	(unless (get 'org-agenda-files 'org-restrict)
	  (setq files (org-add-archive-files files))))
      ;; Uniquify files.  However, let `org-check-agenda-file' handle
      ;; non-existent ones.
      (setq files (cl-remove-duplicates
		   (append files org-agenda-text-search-extra-files)
		   :test (lambda (a b)
			   (and (file-exists-p a)
				(file-exists-p b)
				(file-equal-p a b))))
	    rtnall nil)
      (while (setq file (pop files))
	(setq ee nil)
	(catch 'nextfile
	  (org-check-agenda-file file)
	  (setq buffer (if (file-exists-p file)
			   (org-get-agenda-file-buffer file)
			 (error "No such file %s" file)))
	  (unless buffer
	    ;; If file does not exist, make sure an error message is sent
	    (setq rtn (list (format "ORG-AGENDA-ERROR: No such org-file %s"
				    file))))
	  (with-current-buffer buffer
	    (with-syntax-table (org-search-syntax-table)
	      (unless (derived-mode-p 'org-mode)
		(error "Agenda file %s is not in Org mode" file))
	      (let ((case-fold-search t))
		(save-excursion
		  (save-restriction
		    (if (eq buffer org-agenda-restrict)
			(narrow-to-region org-agenda-restrict-begin
					  org-agenda-restrict-end)
		      (widen))
		    (goto-char (point-min))
		    (unless (or (org-at-heading-p)
				(outline-next-heading))
		      (throw 'nextfile t))
		    (goto-char (max (point-min) (1- (point))))
		    (while (re-search-forward regexp nil t)
		      (org-back-to-heading t)
		      (while (and (not (zerop org-agenda-search-view-max-outline-level))
				  (> (org-reduced-level (org-outline-level))
				     org-agenda-search-view-max-outline-level)
				  (forward-line -1)
				  (org-back-to-heading t)))
		      (skip-chars-forward "* ")
		      (setq beg (point-at-bol)
			    beg1 (point)
			    end (progn
				  (outline-next-heading)
				  (while (and (not (zerop org-agenda-search-view-max-outline-level))
					      (> (org-reduced-level (org-outline-level))
						 org-agenda-search-view-max-outline-level)
					      (forward-line 1)
					      (outline-next-heading)))
				  (point)))

		      (catch :skip
			(goto-char beg)
			(org-agenda-skip)
			(setq str (buffer-substring-no-properties
				   (point-at-bol)
				   (if hdl-only (point-at-eol) end)))
			(mapc (lambda (wr) (when (string-match wr str)
					     (goto-char (1- end))
					     (throw :skip t)))
			      regexps-)
			(mapc (lambda (wr) (unless (string-match wr str)
					     (goto-char (1- end))
					     (throw :skip t)))
			      (if todo-only
				  (cons (concat "^\\*+[ \t]+"
                                                org-not-done-regexp)
					regexps+)
				regexps+))
			(goto-char beg)
			(setq marker (org-agenda-new-marker (point))
			      category (org-get-category)
			      level (make-string (org-reduced-level (org-outline-level)) ? )
			      inherited-tags
			      (or (eq org-agenda-show-inherited-tags 'always)
				  (and (listp org-agenda-show-inherited-tags)
				       (memq 'todo org-agenda-show-inherited-tags))
				  (and (eq org-agenda-show-inherited-tags t)
				       (or (eq org-agenda-use-tag-inheritance t)
					   (memq 'todo org-agenda-use-tag-inheritance))))
			      tags (org-get-tags
                                    nil (not inherited-tags) t)
			      txt (org-agenda-format-item
				   ""
				   (org-buffer-substring-fontified
				    beg1 (point-at-eol))
				   level category tags t))
			(org-add-props txt props
			  'org-marker marker 'org-hd-marker marker
			  'org-todo-regexp org-todo-regexp
			  'level level
			  'org-complex-heading-regexp org-complex-heading-regexp
			  'priority 1000
			  'type "search")
			(push txt ee)
			(goto-char (1- end))))))))))
	(setq rtn (nreverse ee))
	(setq rtnall (append rtnall rtn)))
      (org-agenda--insert-overriding-header
	(with-temp-buffer
	  (insert "Search words: ")
	  (add-text-properties (point-min) (1- (point))
			       (list 'face 'org-agenda-structure))
	  (setq pos (point))
	  (insert string "\n")
	  (add-text-properties pos (1- (point)) (list 'face 'org-warning))
	  (setq pos (point))
	  (unless org-agenda-multi
	    (insert (substitute-command-keys "\\<org-agenda-mode-map>\
Press `\\[org-agenda-manipulate-query-add]', \
`\\[org-agenda-manipulate-query-subtract]' to add/sub word, \
`\\[org-agenda-manipulate-query-add-re]', \
`\\[org-agenda-manipulate-query-subtract-re]' to add/sub regexp, \
`\\[universal-argument] \\[org-agenda-redo]' for a fresh search\n"))
	    (add-text-properties pos (1- (point))
				 (list 'face 'org-agenda-structure)))
	  (buffer-string)))
      (org-agenda-mark-header-line (point-min))
      (when rtnall
	(insert (org-agenda-finalize-entries rtnall 'search) "\n"))
      (goto-char (point-min))
      (or org-agenda-multi (org-agenda-fit-window-to-buffer))
      (add-text-properties (point-min) (point-max)
			   `(org-agenda-type search
					     org-last-args (,todo-only ,string ,edit-at)
					     org-redo-cmd ,org-agenda-redo-command
					     org-series-cmd ,org-cmd))
      (org-agenda-finalize)
      (setq buffer-read-only t))))

;;; Agenda TODO list

(defun org-agenda-propertize-selected-todo-keywords (keywords)
  "Use `org-todo-keyword-faces' for the selected todo KEYWORDS."
  (concat
   (if (or (equal keywords "ALL") (not keywords))
       (propertize "ALL" 'face 'warning)
     (mapconcat
      (lambda (kw)
        (propertize kw 'face (org-get-todo-face kw)))
      (org-split-string keywords "|")
      "|"))
   "\n"))

(defvar org-select-this-todo-keyword nil)
(defvar org-last-arg nil)

(defvar crm-separator)

;;;###autoload
(defun org-todo-list (&optional arg)
  "Show all (not done) TODO entries from all agenda file in a single list.
The prefix arg can be used to select a specific TODO keyword and limit
the list to these.  When using `\\[universal-argument]', you will be prompted
for a keyword.  A numeric prefix directly selects the Nth keyword in
`org-todo-keywords-1'."
  (interactive "P")
  (when org-agenda-overriding-arguments
    (setq arg org-agenda-overriding-arguments))
  (when (and (stringp arg) (not (string-match "\\S-" arg))) (setq arg nil))
  (let* ((today (org-today))
	 (date (calendar-gregorian-from-absolute today))
	 (completion-ignore-case t)
         kwds org-select-this-todo-keyword rtn rtnall files file pos)
    (catch 'exit
      (setq org-agenda-buffer-name
	    (org-agenda--get-buffer-name
	     (and org-agenda-sticky
		  (if (stringp org-select-this-todo-keyword)
		      (format "*Org Agenda(%s:%s)*" (or org-keys "t")
			      org-select-this-todo-keyword)
		    (format "*Org Agenda(%s)*" (or org-keys "t"))))))
      (org-agenda-prepare "TODO")
      (setq kwds org-todo-keywords-for-agenda
            org-select-this-todo-keyword (if (stringp arg) arg
                                           (and (integerp arg)
						(> arg 0)
                                                (nth (1- arg) kwds))))
      (when (equal arg '(4))
        (setq org-select-this-todo-keyword
              (mapconcat #'identity
                         (let ((crm-separator "|"))
                           (completing-read-multiple
                            "Keyword (or KWD1|KWD2|...): "
                            (mapcar #'list kwds) nil nil))
                         "|")))
      (and (equal 0 arg) (setq org-select-this-todo-keyword nil))
      (org-compile-prefix-format 'todo)
      (org-set-sorting-strategy 'todo)
      (setq org-agenda-redo-command
	    `(org-todo-list (or (and (numberp current-prefix-arg)
				     current-prefix-arg)
				,org-select-this-todo-keyword
				current-prefix-arg ,arg)))
      (setq files (org-agenda-files nil 'ifmode)
	    rtnall nil)
      (while (setq file (pop files))
	(catch 'nextfile
	  (org-check-agenda-file file)
	  (setq rtn (org-agenda-get-day-entries file date :todo))
	  (setq rtnall (append rtnall rtn))))
      (org-agenda--insert-overriding-header
        (with-temp-buffer
	  (insert "Global list of TODO items of type: ")
	  (add-text-properties (point-min) (1- (point))
			       (list 'face 'org-agenda-structure
				     'short-heading
				     (concat "ToDo: "
					     (or org-select-this-todo-keyword "ALL"))))
	  (org-agenda-mark-header-line (point-min))
	  (insert (org-agenda-propertize-selected-todo-keywords
		   org-select-this-todo-keyword))
	  (setq pos (point))
	  (unless org-agenda-multi
	    (insert (substitute-command-keys "Press \
\\<org-agenda-mode-map>`N \\[org-agenda-redo]' (e.g. `0 \\[org-agenda-redo]') \
to search again: (0)[ALL]"))
	    (let ((n 0))
              (dolist (k kwds)
                (let ((s (format "(%d)%s" (cl-incf n) k)))
                  (when (> (+ (current-column) (string-width s) 1) (window-width))
                    (insert "\n                     "))
                  (insert " " s))))
	    (insert "\n"))
	  (add-text-properties pos (1- (point)) (list 'face 'org-agenda-structure))
	  (buffer-string)))
      (org-agenda-mark-header-line (point-min))
      (when rtnall
	(insert (org-agenda-finalize-entries rtnall 'todo) "\n"))
      (goto-char (point-min))
      (or org-agenda-multi (org-agenda-fit-window-to-buffer))
      (add-text-properties (point-min) (point-max)
			   `(org-agenda-type todo
					     org-last-args ,arg
					     org-redo-cmd ,org-agenda-redo-command
					     org-series-cmd ,org-cmd))
      (org-agenda-finalize)
      (setq buffer-read-only t))))

;;; Agenda tags match

;;;###autoload
(defun org-tags-view (&optional todo-only match)
  "Show all headlines for all `org-agenda-files' matching a TAGS criterion.
The prefix arg TODO-ONLY limits the search to TODO entries."
  (interactive "P")
  (when org-agenda-overriding-arguments
    (setq todo-only (car org-agenda-overriding-arguments)
	  match (nth 1 org-agenda-overriding-arguments)))
  (let* ((org-tags-match-list-sublevels
	  org-tags-match-list-sublevels)
	 (completion-ignore-case t)
	 (org--matcher-tags-todo-only todo-only)
	 rtn rtnall files file pos matcher
	 buffer)
    (when (and (stringp match) (not (string-match "\\S-" match)))
      (setq match nil))
    (catch 'exit
      (setq org-agenda-buffer-name
	    (org-agenda--get-buffer-name
	     (and org-agenda-sticky
		  (if (stringp match)
		      (format "*Org Agenda(%s:%s)*"
			      (or org-keys (or (and todo-only "M") "m"))
			      match)
		    (format "*Org Agenda(%s)*"
			    (or (and todo-only "M") "m"))))))
      (setq matcher (org-make-tags-matcher match))
      ;; Prepare agendas (and `org-tag-alist-for-agenda') before
      ;; expanding tags within `org-make-tags-matcher'
      (org-agenda-prepare (concat "TAGS " match))
      (setq match (car matcher)
	    matcher (cdr matcher))
      (org-compile-prefix-format 'tags)
      (org-set-sorting-strategy 'tags)
      (setq org-agenda-query-string match)
      (setq org-agenda-redo-command
	    (list 'org-tags-view
		  `(quote ,org--matcher-tags-todo-only)
		  `(if current-prefix-arg nil ,org-agenda-query-string)))
      (setq files (org-agenda-files nil 'ifmode)
	    rtnall nil)
      (while (setq file (pop files))
	(catch 'nextfile
	  (org-check-agenda-file file)
	  (setq buffer (if (file-exists-p file)
			   (org-get-agenda-file-buffer file)
			 (error "No such file %s" file)))
	  (if (not buffer)
	      ;; If file does not exist, error message to agenda
	      (setq rtn (list
			 (format "ORG-AGENDA-ERROR: No such org-file %s" file))
		    rtnall (append rtnall rtn))
	    (with-current-buffer buffer
	      (unless (derived-mode-p 'org-mode)
		(error "Agenda file %s is not in Org mode" file))
	      (save-excursion
		(save-restriction
		  (if (eq buffer org-agenda-restrict)
		      (narrow-to-region org-agenda-restrict-begin
					org-agenda-restrict-end)
		    (widen))
		  (setq rtn (org-scan-tags 'agenda
					   matcher
					   org--matcher-tags-todo-only))
		  (setq rtnall (append rtnall rtn))))))))
      (org-agenda--insert-overriding-header
        (with-temp-buffer
	  (insert "Headlines with TAGS match: ")
	  (add-text-properties (point-min) (1- (point))
			       (list 'face 'org-agenda-structure
				     'short-heading
				     (concat "Match: " match)))
	  (setq pos (point))
	  (insert match "\n")
	  (add-text-properties pos (1- (point)) (list 'face 'org-warning))
	  (setq pos (point))
	  (unless org-agenda-multi
	    (insert (substitute-command-keys
		     "Press \
\\<org-agenda-mode-map>`\\[universal-argument] \\[org-agenda-redo]' \
to search again\n")))
	  (add-text-properties pos (1- (point))
			       (list 'face 'org-agenda-structure))
	  (buffer-string)))
      (org-agenda-mark-header-line (point-min))
      (when rtnall
	(insert (org-agenda-finalize-entries rtnall 'tags) "\n"))
      (goto-char (point-min))
      (or org-agenda-multi (org-agenda-fit-window-to-buffer))
      (add-text-properties
       (point-min) (point-max)
       `(org-agenda-type tags
			 org-last-args (,org--matcher-tags-todo-only ,match)
			 org-redo-cmd ,org-agenda-redo-command
			 org-series-cmd ,org-cmd))
      (org-agenda-finalize)
      (setq buffer-read-only t))))

;;; Agenda Finding stuck projects

(defvar org-agenda-skip-regexp nil
  "Regular expression used in skipping subtrees for the agenda.
This is basically a temporary global variable that can be set and then
used by user-defined selections using `org-agenda-skip-function'.")

(defvar org-agenda-overriding-header nil
  "When set during agenda, todo and tags searches it replaces the header.
If an empty string, no header will be inserted.  If any other
string, it will be inserted as a header.  If nil, a header will
be generated automatically according to the command.  This
variable should not be set directly, but custom commands can bind
it in the options section.")

(defun org-agenda-skip-entry-if (&rest conditions)
  "Skip entry if any of CONDITIONS is true.
See `org-agenda-skip-if' for details."
  (org-agenda-skip-if nil conditions))

(defun org-agenda-skip-subtree-if (&rest conditions)
  "Skip subtree if any of CONDITIONS is true.
See `org-agenda-skip-if' for details."
  (org-agenda-skip-if t conditions))

(defun org-agenda-skip-if (subtree conditions)
  "Checks current entity for CONDITIONS.
If SUBTREE is non-nil, the entire subtree is checked.  Otherwise, only
the entry (i.e. the text before the next heading) is checked.

CONDITIONS is a list of symbols, boolean OR is used to combine the results
from different tests.  Valid conditions are:

scheduled     Check if there is a scheduled cookie
notscheduled  Check if there is no scheduled cookie
deadline      Check if there is a deadline
notdeadline   Check if there is no deadline
timestamp     Check if there is a timestamp (also deadline or scheduled)
nottimestamp  Check if there is no timestamp (also deadline or scheduled)
regexp        Check if regexp matches
notregexp     Check if regexp does not match.
todo          Check if TODO keyword matches
nottodo       Check if TODO keyword does not match

The regexp is taken from the conditions list, it must come right after
the `regexp' or `notregexp' element.

`todo' and `nottodo' accept as an argument a list of todo
keywords, which may include \"*\" to match any todo keyword.

    (org-agenda-skip-entry-if \\='todo \\='(\"TODO\" \"WAITING\"))

would skip all entries with \"TODO\" or \"WAITING\" keywords.

Instead of a list, a keyword class may be given.  For example:

    (org-agenda-skip-entry-if \\='nottodo \\='done)

would skip entries that haven't been marked with any of \"DONE\"
keywords.  Possible classes are: `todo', `done', `any'.

If any of these conditions is met, this function returns the end point of
the entity, causing the search to continue from there.  This is a function
that can be put into `org-agenda-skip-function' for the duration of a command."
  (org-back-to-heading t)
  (let* (;; (beg (point))
	 (end (if subtree (save-excursion (org-end-of-subtree t) (point))
		(org-entry-end-position)))
	 (planning-end (if subtree end (line-end-position 2)))
	 m)
    (and
     (or (and (memq 'scheduled conditions)
	      (re-search-forward org-scheduled-time-regexp planning-end t))
	 (and (memq 'notscheduled conditions)
	      (not
	       (save-excursion
		 (re-search-forward org-scheduled-time-regexp planning-end t))))
	 (and (memq 'deadline conditions)
	      (re-search-forward org-deadline-time-regexp planning-end t))
	 (and (memq 'notdeadline conditions)
	      (not
	       (save-excursion
		 (re-search-forward org-deadline-time-regexp planning-end t))))
	 (and (memq 'timestamp conditions)
	      (re-search-forward org-ts-regexp end t))
	 (and (memq 'nottimestamp conditions)
	      (not (save-excursion (re-search-forward org-ts-regexp end t))))
	 (and (setq m (memq 'regexp conditions))
	      (stringp (nth 1 m))
	      (re-search-forward (nth 1 m) end t))
	 (and (setq m (memq 'notregexp conditions))
	      (stringp (nth 1 m))
	      (not (save-excursion (re-search-forward (nth 1 m) end t))))
	 (and (or
	       (setq m (memq 'nottodo conditions))
	       (setq m (memq 'todo-unblocked conditions))
	       (setq m (memq 'nottodo-unblocked conditions))
	       (setq m (memq 'todo conditions)))
	      (org-agenda-skip-if-todo m end)))
     end)))

(defun org-agenda-skip-if-todo (args end)
  "Helper function for `org-agenda-skip-if', do not use it directly.
ARGS is a list with first element either `todo', `nottodo',
`todo-unblocked' or `nottodo-unblocked'.  The remainder is either
a list of TODO keywords, or a state symbol `todo' or `done' or
`any'."
  (let ((todo-re
	 (concat "^\\*+[ \t]+"
		 (regexp-opt
		  (pcase args
		    (`(,_ todo)
		     (org-delete-all org-done-keywords
				     (copy-sequence org-todo-keywords-1)))
		    (`(,_ done) org-done-keywords)
		    (`(,_ any) org-todo-keywords-1)
		    (`(,_ ,(pred atom))
		     (error "Invalid TODO class or type: %S" args))
		    (`(,_ ,(pred (member "*"))) org-todo-keywords-1)
		    (`(,_ ,todo-list) todo-list))
		  'words))))
    (pcase args
      (`(todo . ,_)
       (let (case-fold-search) (re-search-forward todo-re end t)))
      (`(nottodo . ,_)
       (not (let (case-fold-search) (re-search-forward todo-re end t))))
      (`(todo-unblocked . ,_)
       (catch :unblocked
	 (while (let (case-fold-search) (re-search-forward todo-re end t))
	   (when (org-entry-blocked-p) (throw :unblocked t)))
	 nil))
      (`(nottodo-unblocked . ,_)
       (catch :unblocked
	 (while (let (case-fold-search) (re-search-forward todo-re end t))
	   (when (org-entry-blocked-p) (throw :unblocked nil)))
	 t))
      (`(,type . ,_) (error "Unknown TODO skip type: %S" type)))))

;;;###autoload
(defun org-agenda-list-stuck-projects (&rest _ignore)
  "Create agenda view for projects that are stuck.
Stuck projects are project that have no next actions.  For the definitions
of what a project is and how to check if it stuck, customize the variable
`org-stuck-projects'."
  (interactive)
  (let* ((org-agenda-overriding-header
	  (or org-agenda-overriding-header "List of stuck projects: "))
	 (matcher (nth 0 org-stuck-projects))
	 (todo (nth 1 org-stuck-projects))
	 (tags (nth 2 org-stuck-projects))
	 (gen-re (org-string-nw-p (nth 3 org-stuck-projects)))
	 (todo-wds
	  (if (not (member "*" todo)) todo
	    (org-agenda-prepare-buffers (org-agenda-files nil 'ifmode))
	    (org-delete-all org-done-keywords-for-agenda
			    (copy-sequence org-todo-keywords-for-agenda))))
	 (todo-re (and todo
		       (format "^\\*+[ \t]+\\(%s\\)\\>"
			       (mapconcat #'identity todo-wds "\\|"))))
	 (tags-re (cond ((null tags) nil)
			((member "*" tags) org-tag-line-re)
			(tags
			 (let ((other-tags (format "\\(?:%s:\\)*" org-tag-re)))
			   (concat org-outline-regexp-bol
				   ".*?[ \t]:"
				   other-tags
				   (regexp-opt tags t)
				   ":" other-tags "[ \t]*$")))
			(t nil)))
	 (re-list (delq nil (list todo-re tags-re gen-re)))
	 (skip-re
	  (if (null re-list)
	      (error "Missing information to identify unstuck projects")
	    (mapconcat #'identity re-list "\\|")))
	 (org-agenda-skip-function
	  ;; Skip entry if `org-agenda-skip-regexp' matches anywhere
	  ;; in the subtree.
	  (lambda ()
	    (and (save-excursion
		   (let ((case-fold-search nil))
		     (re-search-forward
		      skip-re (save-excursion (org-end-of-subtree t)) t)))
		 (progn (outline-next-heading) (point))))))
    (org-tags-view nil matcher)
    (setq org-agenda-buffer-name (buffer-name))
    (with-current-buffer org-agenda-buffer-name
      (setq org-agenda-redo-command
	    `(org-agenda-list-stuck-projects ,current-prefix-arg))
      (let ((inhibit-read-only t))
        (add-text-properties
         (point-min) (point-max)
         `(org-redo-cmd ,org-agenda-redo-command))))))

;;; Diary integration

(defvar org-disable-agenda-to-diary nil)          ;Dynamically-scoped param.
(defvar diary-list-entries-hook)
(defvar diary-time-regexp)
(defvar diary-modify-entry-list-string-function)
(defvar diary-file-name-prefix)
(defvar diary-display-function)

(defun org-get-entries-from-diary (date)
  "Get the (Emacs Calendar) diary entries for DATE."
  (require 'diary-lib)
  (declare-function diary-fancy-display "diary-lib" ())
  (let* ((diary-fancy-buffer "*temporary-fancy-diary-buffer*")
	 (diary-display-function #'diary-fancy-display)
	 (pop-up-frames nil)
	 (diary-list-entries-hook
	  (cons 'org-diary-default-entry diary-list-entries-hook))
	 (diary-file-name-prefix nil) ; turn this feature off
	 (diary-modify-entry-list-string-function
	  #'org-modify-diary-entry-string)
	 (diary-time-regexp (concat "^" diary-time-regexp))
	 entries
	 (org-disable-agenda-to-diary t))
    (save-excursion
      (save-window-excursion
        (diary-list-entries date 1)))
    (if (not (get-buffer diary-fancy-buffer))
	(setq entries nil)
      (with-current-buffer diary-fancy-buffer
	(setq buffer-read-only nil)
	(if (zerop (buffer-size))
	    ;; No entries
	    (setq entries nil)
	  ;; Omit the date and other unnecessary stuff
	  (org-agenda-cleanup-fancy-diary)
	  ;; Add prefix to each line and extend the text properties
	  (if (zerop (buffer-size))
	      (setq entries nil)
	    (setq entries (buffer-substring (point-min) (- (point-max) 1)))
	    (setq entries
		  (with-temp-buffer
		    (insert entries) (goto-char (point-min))
		    (while (re-search-forward "\n[ \t]+\\(.+\\)$" nil t)
		      (unless (save-match-data (string-match diary-time-regexp (match-string 1)))
			(replace-match (concat "; " (match-string 1)))))
		    (buffer-string)))))
	(set-buffer-modified-p nil)
	(kill-buffer diary-fancy-buffer)))
    (when entries
      (setq entries (org-split-string entries "\n"))
      (setq entries
	    (mapcar
	     (lambda (x)
	       (setq x (org-agenda-format-item "" x nil "Diary" nil 'time))
	       ;; Extend the text properties to the beginning of the line
	       (org-add-props x (text-properties-at (1- (length x)) x)
		 'type "diary" 'date date 'face 'org-agenda-diary))
	     entries)))))

(defvar org-agenda-cleanup-fancy-diary-hook nil
  "Hook run when the fancy diary buffer is cleaned up.")

(defun org-agenda-cleanup-fancy-diary ()
  "Remove unwanted stuff in buffer created by `fancy-diary-display'.
This gets rid of the date, the underline under the date, and the
dummy entry installed by Org mode to ensure non-empty diary for
each date.  It also removes lines that contain only whitespace."
  (goto-char (point-min))
  (if (looking-at ".*?:[ \t]*")
      (progn
	(replace-match "")
	(re-search-forward "\n=+$" nil t)
	(replace-match "")
	(while (re-search-backward "^ +\n?" nil t) (replace-match "")))
    (re-search-forward "\n=+$" nil t)
    (delete-region (point-min) (min (point-max) (1+ (match-end 0)))))
  (goto-char (point-min))
  (while (re-search-forward "^ +\n" nil t)
    (replace-match ""))
  (goto-char (point-min))
  (when (re-search-forward "^Org mode dummy\n?" nil t)
    (replace-match ""))
  (run-hooks 'org-agenda-cleanup-fancy-diary-hook))

(defun org-modify-diary-entry-string (string)
  "Add text properties to string, allowing Org to act on it."
  (org-add-props string nil
    'mouse-face 'highlight
    'help-echo (if buffer-file-name
		   (format "mouse-2 or RET jump to diary file %s"
			   (abbreviate-file-name buffer-file-name))
		 "")
    'org-agenda-diary-link t
    'org-marker (org-agenda-new-marker (point-at-bol))))

(defun org-diary-default-entry ()
  "Add a dummy entry to the diary.
Needed to avoid empty dates which mess up holiday display."
  ;; Catch the error if dealing with the new add-to-diary-alist
  (when org-disable-agenda-to-diary
    (diary-add-to-list original-date "Org mode dummy" "")))

(defvar org-diary-last-run-time nil)

;;;###autoload
(defun org-diary (&rest args)
  "Return diary information from org files.
This function can be used in a \"sexp\" diary entry in the Emacs calendar.
It accesses org files and extracts information from those files to be
listed in the diary.  The function accepts arguments specifying what
items should be listed.  For a list of arguments allowed here, see the
variable `org-agenda-entry-types'.

The call in the diary file should look like this:

   &%%(org-diary) ~/path/to/some/orgfile.org

Use a separate line for each org file to check.  Or, if you omit the file name,
all files listed in `org-agenda-files' will be checked automatically:

   &%%(org-diary)

If you don't give any arguments (as in the example above), the default value
of `org-agenda-entry-types' is used: (:deadline :scheduled :timestamp :sexp).
So the example above may also be written as

   &%%(org-diary :deadline :timestamp :sexp :scheduled)

The function expects the lisp variables `entry' and `date' to be provided
by the caller, because this is how the calendar works.  Don't use this
function from a program - use `org-agenda-get-day-entries' instead."
  (with-no-warnings (defvar date) (defvar entry))
  (when (> (- (float-time)
	      org-agenda-last-marker-time)
	   5)
    ;; I am not sure if this works with sticky agendas, because the marker
    ;; list is then no longer a global variable.
    (org-agenda-reset-markers))
  (org-compile-prefix-format 'agenda)
  (org-set-sorting-strategy 'agenda)
  (setq args (or args org-agenda-entry-types))
  (let* ((files (if (and entry (stringp entry) (string-match "\\S-" entry))
		    (list entry)
		  (org-agenda-files t)))
	 (time (float-time))
	 file rtn results)
    (when (or (not org-diary-last-run-time)
	      (> (- time
		    org-diary-last-run-time)
		 3))
      (org-agenda-prepare-buffers files))
    (setq org-diary-last-run-time time)
    ;; If this is called during org-agenda, don't return any entries to
    ;; the calendar.  Org Agenda will list these entries itself.
    (when org-disable-agenda-to-diary (setq files nil))
    (while (setq file (pop files))
      (setq rtn (apply #'org-agenda-get-day-entries file date args))
      (setq results (append results rtn)))
    (when results
      (setq results
	    (mapcar (lambda (i) (replace-regexp-in-string
				 org-link-bracket-re "\\2" i))
		    results))
      (concat (org-agenda-finalize-entries results) "\n"))))

;;; Agenda entry finders

(defun org-agenda--timestamp-to-absolute (&rest args)
  "Call `org-time-string-to-absolute' with ARGS.
However, throw `:skip' whenever an error is raised."
  (condition-case e
      (apply #'org-time-string-to-absolute args)
    (org-diary-sexp-no-match (throw :skip nil))
    (error
     (message "%s; Skipping entry" (error-message-string e))
     (throw :skip nil))))

(defun org-agenda-get-day-entries (file date &rest args)
  "Does the work for `org-diary' and `org-agenda'.
FILE is the path to a file to be checked for entries.  DATE is date like
the one returned by `calendar-current-date'.  ARGS are symbols indicating
which kind of entries should be extracted.  For details about these, see
the documentation of `org-diary'."
  (let* ((org-startup-folded nil)
	 (org-startup-align-all-tables nil)
	 (buffer (if (file-exists-p file) (org-get-agenda-file-buffer file)
		   (error "No such file %s" file))))
    (if (not buffer)
	;; If file does not exist, signal it in diary nonetheless.
	(list (format "ORG-AGENDA-ERROR: No such org-file %s" file))
      (with-current-buffer buffer
	(unless (derived-mode-p 'org-mode)
	  (error "Agenda file %s is not in Org mode" file))
	(setq org-agenda-buffer (or org-agenda-buffer buffer))
	(setf org-agenda-current-date date)
	(save-excursion
	  (save-restriction
	    (if (eq buffer org-agenda-restrict)
		(narrow-to-region org-agenda-restrict-begin
				  org-agenda-restrict-end)
	      (widen))
	    ;; Rationalize ARGS.  Also make sure `:deadline' comes
	    ;; first in order to populate DEADLINES before passing it.
	    ;;
	    ;; We use `delq' since `org-uniquify' duplicates ARGS,
	    ;; guarding us from modifying `org-agenda-entry-types'.
	    (setf args (org-uniquify (or args org-agenda-entry-types)))
	    (when (and (memq :scheduled args) (memq :scheduled* args))
	      (setf args (delq :scheduled* args)))
	    (cond
	     ((memq :deadline args)
	      (setf args (cons :deadline
			       (delq :deadline (delq :deadline* args)))))
	     ((memq :deadline* args)
	      (setf args (cons :deadline* (delq :deadline* args)))))
	    ;; Collect list of headlines.  Return them flattened.
	    (let ((case-fold-search nil) results deadlines)
              (org-dlet
                  ((date date))
	        (dolist (arg args (apply #'nconc (nreverse results)))
		  (pcase arg
		    ((and :todo (guard (org-agenda-today-p date)))
		     (push (org-agenda-get-todos) results))
		    (:timestamp
		     (push (org-agenda-get-blocks) results)
		     (push (org-agenda-get-timestamps deadlines) results))
		    (:sexp
		     (push (org-agenda-get-sexps) results))
		    (:scheduled
		     (push (org-agenda-get-scheduled deadlines) results))
		    (:scheduled*
		     (push (org-agenda-get-scheduled deadlines t) results))
		    (:closed
		     (push (org-agenda-get-progress) results))
		    (:deadline
		     (setf deadlines (org-agenda-get-deadlines))
		     (push deadlines results))
		    (:deadline*
		     (setf deadlines (org-agenda-get-deadlines t))
		     (push deadlines results))))))))))))

(defsubst org-em (x y list)
  "Is X or Y a member of LIST?"
  (or (memq x list) (memq y list)))

(defvar org-heading-keyword-regexp-format) ; defined in org.el
(defvar org-agenda-sorting-strategy-selected nil)

(defun org-agenda-entry-get-agenda-timestamp (pom)
  "Retrieve timestamp information for sorting agenda views.
Given a point or marker POM, returns a cons cell of the timestamp
and the timestamp type relevant for the sorting strategy in
`org-agenda-sorting-strategy-selected'."
  (let (ts ts-date-type)
    (save-match-data
      (cond ((org-em 'scheduled-up 'scheduled-down
		     org-agenda-sorting-strategy-selected)
	     (setq ts (org-entry-get pom "SCHEDULED")
		   ts-date-type " scheduled"))
	    ((org-em 'deadline-up 'deadline-down
		     org-agenda-sorting-strategy-selected)
	     (setq ts (org-entry-get pom "DEADLINE")
		   ts-date-type " deadline"))
	    ((org-em 'ts-up 'ts-down
		     org-agenda-sorting-strategy-selected)
	     (setq ts (org-entry-get pom "TIMESTAMP")
		   ts-date-type " timestamp"))
	    ((org-em 'tsia-up 'tsia-down
		     org-agenda-sorting-strategy-selected)
	     (setq ts (org-entry-get pom "TIMESTAMP_IA")
		   ts-date-type " timestamp_ia"))
	    ((org-em 'timestamp-up 'timestamp-down
		     org-agenda-sorting-strategy-selected)
	     (setq ts (or (org-entry-get pom "SCHEDULED")
			  (org-entry-get pom "DEADLINE")
			  (org-entry-get pom "TIMESTAMP")
			  (org-entry-get pom "TIMESTAMP_IA"))
		   ts-date-type ""))
	    (t (setq ts-date-type "")))
      (cons (when ts (ignore-errors (org-time-string-to-absolute ts)))
	    ts-date-type))))

(defun org-agenda-get-todos ()
  "Return the TODO information for agenda display."
  (let* ((props (list 'face nil
		      'done-face 'org-agenda-done
		      'org-not-done-regexp org-not-done-regexp
		      'org-todo-regexp org-todo-regexp
		      'org-complex-heading-regexp org-complex-heading-regexp
		      'mouse-face 'highlight
		      'help-echo
		      (format "mouse-2 or RET jump to org file %s"
			      (abbreviate-file-name buffer-file-name))))
	 (case-fold-search nil)
	 (regexp (format org-heading-keyword-regexp-format
			 (cond
			  ((and org-select-this-todo-keyword
				(equal org-select-this-todo-keyword "*"))
			   org-todo-regexp)
			  (org-select-this-todo-keyword
			   (concat "\\("
				   (mapconcat #'identity
					      (org-split-string
					       org-select-this-todo-keyword
					       "|")
					      "\\|")
				   "\\)"))
			  (t org-not-done-regexp))))
	 marker priority category level tags todo-state
	 ts-date ts-date-type ts-date-pair
	 ee txt beg end inherited-tags todo-state-end-pos)
    (goto-char (point-min))
    (while (re-search-forward regexp nil t)
      (catch :skip
	(save-match-data
	  (beginning-of-line)
	  (org-agenda-skip)
	  (setq beg (point) end (save-excursion (outline-next-heading) (point)))
	  (unless (and (setq todo-state (org-get-todo-state))
		       (setq todo-state-end-pos (match-end 2)))
	    (goto-char end)
	    (throw :skip nil))
	  (when (org-agenda-check-for-timestamp-as-reason-to-ignore-todo-item end)
	    (goto-char (1+ beg))
	    (or org-agenda-todo-list-sublevels (org-end-of-subtree 'invisible))
	    (throw :skip nil)))
	(goto-char (match-beginning 2))
	(setq marker (org-agenda-new-marker (match-beginning 0))
	      category (org-get-category)
	      ts-date-pair (org-agenda-entry-get-agenda-timestamp (point))
	      ts-date (car ts-date-pair)
	      ts-date-type (cdr ts-date-pair)
<<<<<<< HEAD
	      txt (org-trim (org-buffer-substring-fontified (match-beginning 2) (match-end 0)))
=======
	      txt (org-trim (org-buffer-substring-fontified
                             (match-beginning 2) (match-end 0)))
>>>>>>> 8a6f6296
	      inherited-tags
	      (or (eq org-agenda-show-inherited-tags 'always)
		  (and (listp org-agenda-show-inherited-tags)
		       (memq 'todo org-agenda-show-inherited-tags))
		  (and (eq org-agenda-show-inherited-tags t)
		       (or (eq org-agenda-use-tag-inheritance t)
			   (memq 'todo org-agenda-use-tag-inheritance))))
	      tags (org-get-tags nil (not inherited-tags) t)
	      level (make-string (org-reduced-level (org-outline-level)) ? )
	      txt (org-agenda-format-item "" txt level category tags t)
	      priority (1+ (org-get-priority txt)))
	(org-add-props txt props
	  'org-marker marker 'org-hd-marker marker
	  'priority priority
	  'level level
	  'ts-date ts-date
	  'type (concat "todo" ts-date-type) 'todo-state todo-state)
	(push txt ee)
	(if org-agenda-todo-list-sublevels
	    (goto-char todo-state-end-pos)
	  (org-end-of-subtree 'invisible))))
    (nreverse ee)))

(defun org-agenda-todo-custom-ignore-p (time n)
  "Check whether timestamp is farther away than n number of days.
This function is invoked if `org-agenda-todo-ignore-deadlines',
`org-agenda-todo-ignore-scheduled' or
`org-agenda-todo-ignore-timestamp' is set to an integer."
  (let ((days (org-time-stamp-to-now
	       time org-agenda-todo-ignore-time-comparison-use-seconds)))
    (if (>= n 0)
	(>= days n)
      (<= days n))))

;;;###autoload
(defun org-agenda-check-for-timestamp-as-reason-to-ignore-todo-item
    (&optional end)
  "Do we have a reason to ignore this TODO entry because it has a time stamp?"
  (when (or org-agenda-todo-ignore-with-date
	    org-agenda-todo-ignore-scheduled
	    org-agenda-todo-ignore-deadlines
	    org-agenda-todo-ignore-timestamp)
    (setq end (or end (save-excursion (outline-next-heading) (point))))
    (save-excursion
      (or (and org-agenda-todo-ignore-with-date
	       (re-search-forward org-ts-regexp end t))
	  (and org-agenda-todo-ignore-scheduled
	       (re-search-forward org-scheduled-time-regexp end t)
	       (cond
		((eq org-agenda-todo-ignore-scheduled 'future)
		 (> (org-time-stamp-to-now
		     (match-string 1) org-agenda-todo-ignore-time-comparison-use-seconds)
		    0))
		((eq org-agenda-todo-ignore-scheduled 'past)
		 (<= (org-time-stamp-to-now
		      (match-string 1) org-agenda-todo-ignore-time-comparison-use-seconds)
		     0))
		((numberp org-agenda-todo-ignore-scheduled)
		 (org-agenda-todo-custom-ignore-p
		  (match-string 1) org-agenda-todo-ignore-scheduled))
		(t)))
	  (and org-agenda-todo-ignore-deadlines
	       (re-search-forward org-deadline-time-regexp end t)
	       (cond
		((eq org-agenda-todo-ignore-deadlines 'all) t)
		((eq org-agenda-todo-ignore-deadlines 'far)
		 (not (org-deadline-close-p (match-string 1))))
		((eq org-agenda-todo-ignore-deadlines 'future)
		 (> (org-time-stamp-to-now
		     (match-string 1) org-agenda-todo-ignore-time-comparison-use-seconds)
		    0))
		((eq org-agenda-todo-ignore-deadlines 'past)
		 (<= (org-time-stamp-to-now
		      (match-string 1) org-agenda-todo-ignore-time-comparison-use-seconds)
		     0))
		((numberp org-agenda-todo-ignore-deadlines)
		 (org-agenda-todo-custom-ignore-p
		  (match-string 1) org-agenda-todo-ignore-deadlines))
		(t (org-deadline-close-p (match-string 1)))))
	  (and org-agenda-todo-ignore-timestamp
	       (let ((buffer (current-buffer))
		     (regexp
		      (concat
		       org-scheduled-time-regexp "\\|" org-deadline-time-regexp))
		     (start (point)))
		 ;; Copy current buffer into a temporary one
		 (with-temp-buffer
		   (insert-buffer-substring buffer start end)
		   (goto-char (point-min))
		   ;; Delete SCHEDULED and DEADLINE items
		   (while (re-search-forward regexp end t)
		     (delete-region (match-beginning 0) (match-end 0)))
		   (goto-char (point-min))
		   ;; No search for timestamp left
		   (when (re-search-forward org-ts-regexp nil t)
		     (cond
		      ((eq org-agenda-todo-ignore-timestamp 'future)
		       (> (org-time-stamp-to-now
			   (match-string 1) org-agenda-todo-ignore-time-comparison-use-seconds)
			  0))
		      ((eq org-agenda-todo-ignore-timestamp 'past)
		       (<= (org-time-stamp-to-now
			    (match-string 1) org-agenda-todo-ignore-time-comparison-use-seconds)
			   0))
		      ((numberp org-agenda-todo-ignore-timestamp)
		       (org-agenda-todo-custom-ignore-p
			(match-string 1) org-agenda-todo-ignore-timestamp))
		      (t))))))))))

(defun org-agenda-get-timestamps (&optional deadlines)
  "Return the date stamp information for agenda display.
Optional argument DEADLINES is a list of deadline items to be
displayed in agenda view."
  (with-no-warnings (defvar date))
  (let* ((props (list 'face 'org-agenda-calendar-event
		      'org-not-done-regexp org-not-done-regexp
		      'org-todo-regexp org-todo-regexp
		      'org-complex-heading-regexp org-complex-heading-regexp
		      'mouse-face 'highlight
		      'help-echo
		      (format "mouse-2 or RET jump to Org file %s"
			      (abbreviate-file-name buffer-file-name))))
	 (current (calendar-absolute-from-gregorian date))
	 (today (org-today))
	 (deadline-position-alist
	  (mapcar (lambda (d)
		    (let ((m (get-text-property 0 'org-hd-marker d)))
		      (and m (marker-position m))))
		  deadlines))
	 ;; Match time-stamps set to current date, time-stamps with
	 ;; a repeater, and S-exp time-stamps.
	 (regexp
	  (concat
	   (if org-agenda-include-inactive-timestamps "[[<]" "<")
	   (regexp-quote
	    (substring
	     (format-time-string
	      (car org-time-stamp-formats)
	      (encode-time	; DATE bound by calendar
	       0 0 0 (nth 1 date) (car date) (nth 2 date)))
	     1 11))
	   "\\|\\(<[0-9]+-[0-9]+-[0-9]+[^>\n]+?\\+[0-9]+[hdwmy]>\\)"
	   "\\|\\(<%%\\(([^>\n]+)\\)>\\)"))
	 timestamp-items)
    (goto-char (point-min))
    (while (re-search-forward regexp nil t)
      ;; Skip date ranges, scheduled and deadlines, which are handled
      ;; specially.  Also skip time-stamps before first headline as
      ;; there would be no entry to add to the agenda.  Eventually,
      ;; ignore clock entries.
      (catch :skip
	(save-match-data
	  (when (or (org-at-date-range-p)
		    (org-at-planning-p)
		    (org-before-first-heading-p)
		    (and org-agenda-include-inactive-timestamps
			 (org-at-clock-log-p)))
	    (throw :skip nil))
	  (org-agenda-skip))
	(let* ((pos (match-beginning 0))
	       (repeat (match-string 1))
	       (sexp-entry (match-string 3))
	       (time-stamp (if (or repeat sexp-entry) (match-string 0)
			     (save-excursion
			       (goto-char pos)
			       (looking-at org-ts-regexp-both)
			       (match-string 0))))
	       (todo-state (org-get-todo-state))
	       (warntime (get-text-property (point) 'org-appt-warntime))
	       (done? (member todo-state org-done-keywords)))
	  ;; Possibly skip done tasks.
	  (when (and done? org-agenda-skip-timestamp-if-done)
	    (throw :skip t))
	  ;; S-exp entry doesn't match current day: skip it.
	  (when (and sexp-entry (not (org-diary-sexp-entry sexp-entry "" date)))
	    (throw :skip nil))
	  (when repeat
	    (let* ((past
		    ;; A repeating time stamp is shown at its base
		    ;; date and every repeated date up to TODAY.  If
		    ;; `org-agenda-prefer-last-repeat' is non-nil,
		    ;; however, only the last repeat before today
		    ;; (inclusive) is shown.
		    (org-agenda--timestamp-to-absolute
		     repeat
		     (if (or (> current today)
			     (eq org-agenda-prefer-last-repeat t)
			     (member todo-state org-agenda-prefer-last-repeat))
			 today
		       current)
		     'past (current-buffer) pos))
		   (future
		    ;;  Display every repeated date past TODAY
		    ;;  (exclusive) unless
		    ;;  `org-agenda-show-future-repeats' is nil.  If
		    ;;  this variable is set to `next', only display
		    ;;  the first repeated date after TODAY
		    ;;  (exclusive).
		    (cond
		     ((<= current today) past)
		     ((not org-agenda-show-future-repeats) past)
		     (t
		      (let ((base (if (eq org-agenda-show-future-repeats 'next)
				      (1+ today)
				    current)))
			(org-agenda--timestamp-to-absolute
			 repeat base 'future (current-buffer) pos))))))
	      (when (and (/= current past) (/= current future))
		(throw :skip nil))))
	  (save-excursion
	    (re-search-backward org-outline-regexp-bol nil t)
	    ;; Possibly skip time-stamp when a deadline is set.
	    (when (and org-agenda-skip-timestamp-if-deadline-is-shown
		       (assq (point) deadline-position-alist))
	      (throw :skip nil))
	    (let* ((category (org-get-category pos))
		   (inherited-tags
		    (or (eq org-agenda-show-inherited-tags 'always)
			(and (consp org-agenda-show-inherited-tags)
			     (memq 'agenda org-agenda-show-inherited-tags))
			(and (eq org-agenda-show-inherited-tags t)
			     (or (eq org-agenda-use-tag-inheritance t)
				 (memq 'agenda
				       org-agenda-use-tag-inheritance)))))
		   (tags (org-get-tags nil (not inherited-tags) t))
		   (level (make-string (org-reduced-level (org-outline-level))
				       ?\s))
		   (head (and (org-looking-at-fontified "\\*+[ \t]+\\(.*\\)")
			      (match-string 1)))
		   (inactive? (= (char-after pos) ?\[))
		   (habit? (and (fboundp 'org-is-habit-p) (org-is-habit-p)))
		   (item
		    (org-agenda-format-item
		     (and inactive? org-agenda-inactive-leader)
		     head level category tags time-stamp org-ts-regexp habit?)))
	      (org-add-props item props
		'priority (if habit?
			      (org-habit-get-priority (org-habit-parse-todo))
			    (org-get-priority item))
		'org-marker (org-agenda-new-marker pos)
		'org-hd-marker (org-agenda-new-marker)
		'date date
		'level level
		'ts-date (if repeat (org-agenda--timestamp-to-absolute repeat)
			   current)
		'todo-state todo-state
		'warntime warntime
		'type "timestamp")
	      (push item timestamp-items))))
	(when org-agenda-skip-additional-timestamps-same-entry
	  (outline-next-heading))))
    (nreverse timestamp-items)))

(defun org-agenda-get-sexps ()
  "Return the sexp information for agenda display."
  (require 'diary-lib)
  (with-no-warnings (defvar date) (defvar entry))
  (let* ((props (list 'face 'org-agenda-calendar-sexp
		      'mouse-face 'highlight
		      'help-echo
		      (format "mouse-2 or RET jump to org file %s"
			      (abbreviate-file-name buffer-file-name))))
	 (regexp "^&?%%(")
	 ;; FIXME: Is this `entry' binding intended to be dynamic,
         ;; so as to "hide" any current binding for it?
	 marker category extra level ee txt tags entry
	 result beg b sexp sexp-entry todo-state warntime inherited-tags)
    (goto-char (point-min))
    (while (re-search-forward regexp nil t)
      (catch :skip
	(org-agenda-skip)
	(setq beg (match-beginning 0))
	(goto-char (1- (match-end 0)))
	(setq b (point))
	(forward-sexp 1)
	(setq sexp (buffer-substring b (point)))
	(setq sexp-entry (if (org-looking-at-fontified "[ \t]*\\(\\S-.*\\)")
			     (org-trim (match-string 1))
			   ""))
	(setq result (org-diary-sexp-entry sexp sexp-entry date))
	(when result
	  (setq marker (org-agenda-new-marker beg)
		level (make-string (org-reduced-level (org-outline-level)) ? )
		category (org-get-category beg)
		inherited-tags
		(or (eq org-agenda-show-inherited-tags 'always)
		    (and (listp org-agenda-show-inherited-tags)
			 (memq 'agenda org-agenda-show-inherited-tags))
		    (and (eq org-agenda-show-inherited-tags t)
			 (or (eq org-agenda-use-tag-inheritance t)
			     (memq 'agenda org-agenda-use-tag-inheritance))))
		tags (org-get-tags nil (not inherited-tags) t)
		todo-state (org-get-todo-state)
		warntime (get-text-property (point) 'org-appt-warntime)
		extra nil)

	  (dolist (r (if (stringp result)
			 (list result)
		       result)) ;; we expect a list here
	    (when (and org-agenda-diary-sexp-prefix
		       (string-match org-agenda-diary-sexp-prefix r))
	      (setq extra (match-string 0 r)
		    r (replace-match "" nil nil r)))
	    (if (string-match "\\S-" r)
		(setq txt r)
	      (setq txt "SEXP entry returned empty string"))
	    (setq txt (org-agenda-format-item extra txt level category tags 'time))
	    (org-add-props txt props 'org-marker marker
			   'date date 'todo-state todo-state
			   'level level 'type "sexp" 'warntime warntime)
	    (push txt ee)))))
    (nreverse ee)))

;; Calendar sanity: define some functions that are independent of
;; `calendar-date-style'.
(defun org-anniversary (year month day &optional mark)
  "Like `diary-anniversary', but with fixed (ISO) order of arguments."
  (with-no-warnings
    (let ((calendar-date-style 'iso))
      (diary-anniversary year month day mark))))
(defun org-cyclic (N year month day &optional mark)
  "Like `diary-cyclic', but with fixed (ISO) order of arguments."
  (with-no-warnings
    (let ((calendar-date-style 'iso))
      (diary-cyclic N year month day mark))))
(defun org-block (Y1 M1 D1 Y2 M2 D2 &optional mark)
  "Like `diary-block', but with fixed (ISO) order of arguments."
  (with-no-warnings
    (let ((calendar-date-style 'iso))
      (diary-block Y1 M1 D1 Y2 M2 D2 mark))))
(defun org-date (year month day &optional mark)
  "Like `diary-date', but with fixed (ISO) order of arguments."
  (with-no-warnings
    (let ((calendar-date-style 'iso))
      (diary-date year month day mark))))

;; Define the `org-class' function
(defun org-class (y1 m1 d1 y2 m2 d2 dayname &rest skip-weeks)
  "Entry applies if date is between dates on DAYNAME, but skips SKIP-WEEKS.
DAYNAME is a number between 0 (Sunday) and 6 (Saturday).
SKIP-WEEKS is any number of ISO weeks in the block period for which the
item should be skipped.  If any of the SKIP-WEEKS arguments is the symbol
`holidays', then any date that is known by the Emacs calendar to be a
holiday will also be skipped.  If SKIP-WEEKS arguments are holiday strings,
then those holidays will be skipped."
  (with-no-warnings (defvar date) (defvar entry))
  (let* ((date1 (calendar-absolute-from-gregorian (list m1 d1 y1)))
	 (date2 (calendar-absolute-from-gregorian (list m2 d2 y2)))
	 (d (calendar-absolute-from-gregorian date))
	 (h (when skip-weeks (calendar-check-holidays date))))
    (and
     (<= date1 d)
     (<= d date2)
     (= (calendar-day-of-week date) dayname)
     (or (not skip-weeks)
	 (progn
	   (require 'cal-iso)
	   (not (member (car (calendar-iso-from-absolute d)) skip-weeks))))
     (not (or (and h (memq 'holidays skip-weeks))
	      (delq nil (mapcar (lambda(g) (member g skip-weeks)) h))))
     entry)))

(defalias 'org-get-closed #'org-agenda-get-progress)
(defun org-agenda-get-progress ()
  "Return the logged TODO entries for agenda display."
  (with-no-warnings (defvar date))
  (let* ((props (list 'mouse-face 'highlight
		      'org-not-done-regexp org-not-done-regexp
		      'org-todo-regexp org-todo-regexp
		      'org-complex-heading-regexp org-complex-heading-regexp
		      'help-echo
		      (format "mouse-2 or RET jump to org file %s"
			      (abbreviate-file-name buffer-file-name))))
	 (items (if (consp org-agenda-show-log-scoped)
		    org-agenda-show-log-scoped
		  (if (eq org-agenda-show-log-scoped 'clockcheck)
		      '(clock)
		    org-agenda-log-mode-items)))
	 (parts
	  (delq nil
		(list
		 (when (memq 'closed items) (concat "\\<" org-closed-string))
		 (when (memq 'clock items) (concat "\\<" org-clock-string))
		 (when (memq 'state items)
		   (format "- +State \"%s\".*?" org-todo-regexp)))))
	 (parts-re (if parts (mapconcat #'identity parts "\\|")
		     (error "`org-agenda-log-mode-items' is empty")))
	 (regexp (concat
		  "\\(" parts-re "\\)"
		  " *\\["
		  (regexp-quote
		   (substring
		    (format-time-string
		     (car org-time-stamp-formats)
		     (encode-time  ; DATE bound by calendar
		      0 0 0 (nth 1 date) (car date) (nth 2 date)))
		    1 11))))
	 (org-agenda-search-headline-for-time nil)
	 marker hdmarker priority category level tags closedp type
	 statep clockp state ee txt extra timestr rest clocked inherited-tags)
    (goto-char (point-min))
    (while (re-search-forward regexp nil t)
      (catch :skip
	(org-agenda-skip)
	(setq marker (org-agenda-new-marker (match-beginning 0))
	      closedp (equal (match-string 1) org-closed-string)
	      statep (equal (string-to-char (match-string 1)) ?-)
	      clockp (not (or closedp statep))
	      state (and statep (match-string 2))
	      category (org-get-category (match-beginning 0))
<<<<<<< HEAD
	      timestr (org-buffer-substring-fontified (match-beginning 0) (point-at-eol)))
=======
	      timestr (org-buffer-substring-fontified
                       (match-beginning 0) (point-at-eol)))
>>>>>>> 8a6f6296
	(when (string-match "\\]" timestr)
	  ;; substring should only run to end of time stamp
	  (setq rest (substring timestr (match-end 0))
		timestr (substring timestr 0 (match-end 0)))
	  (if (and (not closedp) (not statep)
		   (string-match "\\([0-9]\\{1,2\\}:[0-9]\\{2\\}\\)\\].*?\\([0-9]\\{1,2\\}:[0-9]\\{2\\}\\)"
				 rest))
	      (progn (setq timestr (concat (substring timestr 0 -1)
					   "-" (match-string 1 rest) "]"))
		     (setq clocked (match-string 2 rest)))
	    (setq clocked "-")))
	(save-excursion
	  (setq extra
		(cond
		 ((not org-agenda-log-mode-add-notes) nil)
		 (statep
		  (and (org-looking-at-fontified
                        ".*\\\\\n[ \t]*\\([^-\n \t].*?\\)[ \t]*$")
		       (match-string 1)))
		 (clockp
		  (and (org-looking-at-fontified
                        ".*\n[ \t]*-[ \t]+\\([^-\n \t].*?\\)[ \t]*$")
		       (match-string 1)))))
	  (if (not (re-search-backward org-outline-regexp-bol nil t))
	      (throw :skip nil)
	    (goto-char (match-beginning 0))
	    (setq hdmarker (org-agenda-new-marker)
		  inherited-tags
		  (or (eq org-agenda-show-inherited-tags 'always)
		      (and (listp org-agenda-show-inherited-tags)
			   (memq 'todo org-agenda-show-inherited-tags))
		      (and (eq org-agenda-show-inherited-tags t)
			   (or (eq org-agenda-use-tag-inheritance t)
			       (memq 'todo org-agenda-use-tag-inheritance))))
		  tags (org-get-tags nil (not inherited-tags) t)
		  level (make-string (org-reduced-level (org-outline-level)) ? ))
	    (org-looking-at-fontified "\\*+[ \t]+\\([^\r\n]+\\)")
	    (setq txt (match-string 1))
	    (when extra
	      (if (string-match "\\([ \t]+\\)\\(:[^ \n\t]*?:\\)[ \t]*$" txt)
		  (setq txt (concat (substring txt 0 (match-beginning 1))
				    " - " extra " " (match-string 2 txt)))
		(setq txt (concat txt " - " extra))))
	    (setq txt (org-agenda-format-item
		       (cond
			(closedp "Closed:    ")
			(statep (concat "State:     (" state ")"))
			(t (concat "Clocked:   (" clocked  ")")))
		       txt level category tags timestr)))
	  (setq type (cond (closedp "closed")
			   (statep "state")
			   (t "clock")))
	  (setq priority 100000)
	  (org-add-props txt props
	    'org-marker marker 'org-hd-marker hdmarker 'face 'org-agenda-done
	    'priority priority 'level level
	    'type type 'date date
	    'undone-face 'org-warning 'done-face 'org-agenda-done)
	  (push txt ee))
	(goto-char (point-at-eol))))
    (nreverse ee)))

(defun org-agenda-show-clocking-issues ()
  "Add overlays, showing issues with clocking.
See also the user option `org-agenda-clock-consistency-checks'."
  (interactive)
  (let* ((pl org-agenda-clock-consistency-checks)
	 (re (concat "^[ \t]*"
		     org-clock-string
		     "[ \t]+"
		     "\\(\\[.*?\\]\\)"	; group 1 is first stamp
		     "\\(-\\{1,3\\}\\(\\[.*?\\]\\)\\)?")) ; group 3 is second
	 (tlstart 0.)
	 (tlend 0.)
	 (maxtime (org-duration-to-minutes
		   (or (plist-get pl :max-duration) "24:00")))
	 (mintime (org-duration-to-minutes
		   (or (plist-get pl :min-duration) 0)))
	 (maxgap  (org-duration-to-minutes
		   ;; default 30:00 means never complain
		   (or (plist-get pl :max-gap) "30:00")))
	 (gapok (mapcar #'org-duration-to-minutes
			(plist-get pl :gap-ok-around)))
	 (def-face (or (plist-get pl :default-face)
		       '((:background "DarkRed") (:foreground "white"))))
	 issue face m te ts dt ov)
    (goto-char (point-min))
    (while (re-search-forward " Clocked: +(-\\|\\([0-9]+:[0-9]+\\))" nil t)
      (setq issue nil face def-face)
      (catch 'next
	(setq m (org-get-at-bol 'org-marker)
	      te nil ts nil)
	(unless (and m (markerp m))
	  (setq issue "No valid clock line") (throw 'next t))
	(org-with-point-at m
	  (save-excursion
	    (goto-char (point-at-bol))
	    (unless (looking-at re)
	      (error "No valid Clock line")
	      (throw 'next t))
	    (unless (match-end 3)
	      (setq issue
		    (format
		     "No end time: (%s)"
		     (org-duration-from-minutes
		      (floor
		       (- (float-time (org-current-time))
			  (float-time (org-time-string-to-time (match-string 1))))
		       60)))
		    face (or (plist-get pl :no-end-time-face) face))
	      (throw 'next t))
	    (setq ts (match-string 1)
		  te (match-string 3)
		  ts (float-time (org-time-string-to-time ts))
		  te (float-time (org-time-string-to-time te))
		  dt (- te ts))))
	(cond
	 ((> dt (* 60 maxtime))
	  ;; a very long clocking chunk
	  (setq issue (format "Clocking interval is very long: %s"
			      (org-duration-from-minutes (floor dt 60)))
		face (or (plist-get pl :long-face) face)))
	 ((< dt (* 60 mintime))
	  ;; a very short clocking chunk
	  (setq issue (format "Clocking interval is very short: %s"
			      (org-duration-from-minutes (floor dt 60)))
		face (or (plist-get pl :short-face) face)))
	 ((and (> tlend 0) (< ts tlend))
	  ;; Two clock entries are overlapping
	  (setq issue (format "Clocking overlap: %d minutes"
			      (/ (- tlend ts) 60))
		face (or (plist-get pl :overlap-face) face)))
	 ((and (> tlend 0) (> ts (+ tlend (* 60 maxgap))))
	  ;; There is a gap, lets see if we need to report it
	  (unless (org-agenda-check-clock-gap tlend ts gapok)
	    (setq issue (format "Clocking gap: %d minutes"
				(/ (- ts tlend) 60))
		  face (or (plist-get pl :gap-face) face))))
	 (t nil)))
      (setq tlend (or te tlend) tlstart (or ts tlstart))
      (when issue
	;; OK, there was some issue, add an overlay to show the issue
	(setq ov (make-overlay (point-at-bol) (point-at-eol)))
	(overlay-put ov 'before-string
		     (concat
		      (org-add-props
			  (format "%-43s" (concat " " issue))
			  nil
			'face face)
		      "\n"))
	(overlay-put ov 'evaporate t)))))

(defun org-agenda-check-clock-gap (t1 t2 ok-list)
  "Check if gap T1 -> T2 contains one of the OK-LIST time-of-day values."
  (catch 'exit
    (unless ok-list
      ;; there are no OK times for gaps...
      (throw 'exit nil))
    (when (> (- (/ t2 36000) (/ t1 36000)) 24)
      ;; This is more than 24 hours, so it is OK.
      ;; because we have at least one OK time, that must be in the
      ;; 24 hour interval.
      (throw 'exit t))
    ;; We have a shorter gap.
    ;; Now we have to get the minute of the day when these times are
    (let* ((t1dec (org-decode-time t1))
	   (t2dec (org-decode-time t2))
	   ;; compute the minute on the day
	   (min1 (+ (nth 1 t1dec) (* 60 (nth 2 t1dec))))
	   (min2 (+ (nth 1 t2dec) (* 60 (nth 2 t2dec)))))
      (when (< min2 min1)
	;; if min2 is smaller than min1, this means it is on the next day.
	;; Wrap it to after midnight.
	(setq min2 (+ min2 1440)))
      ;; Now check if any of the OK times is in the gap
      (mapc (lambda (x)
	      ;; Wrap the time to after midnight if necessary
	      (when (< x min1) (setq x (+ x 1440)))
	      ;; Check if in interval
	      (and (<= min1 x) (>= min2 x) (throw 'exit t)))
	    ok-list)
      ;; Nope, this gap is not OK
      nil)))

(defun org-agenda-get-deadlines (&optional with-hour)
  "Return the deadline information for agenda display.
When WITH-HOUR is non-nil, only return deadlines with an hour
specification like [h]h:mm."
  (with-no-warnings (defvar date))
  (let* ((props (list 'mouse-face 'highlight
		      'org-not-done-regexp org-not-done-regexp
		      'org-todo-regexp org-todo-regexp
		      'org-complex-heading-regexp org-complex-heading-regexp
		      'help-echo
		      (format "mouse-2 or RET jump to org file %s"
			      (abbreviate-file-name buffer-file-name))))
	 (regexp (if with-hour
		     org-deadline-time-hour-regexp
		   org-deadline-time-regexp))
	 (today (org-today))
	 (today? (org-agenda-today-p date)) ; DATE bound by calendar.
	 (current (calendar-absolute-from-gregorian date))
	 deadline-items)
    (goto-char (point-min))
    (while (re-search-forward regexp nil t)
      (catch :skip
	(unless (save-match-data (org-at-planning-p)) (throw :skip nil))
	(org-agenda-skip)
	(let* ((s (match-string 1))
	       (pos (1- (match-beginning 1)))
	       (todo-state (save-match-data (org-get-todo-state)))
	       (done? (member todo-state org-done-keywords))
               (sexp? (string-prefix-p "%%" s))
	       ;; DEADLINE is the deadline date for the entry.  It is
	       ;; either the base date or the last repeat, according
	       ;; to `org-agenda-prefer-last-repeat'.
	       (deadline
		(cond
		 (sexp? (org-agenda--timestamp-to-absolute s current))
		 ((or (eq org-agenda-prefer-last-repeat t)
		      (member todo-state org-agenda-prefer-last-repeat))
		  (org-agenda--timestamp-to-absolute
		   s today 'past (current-buffer) pos))
		 (t (org-agenda--timestamp-to-absolute s))))
	       ;; REPEAT is the future repeat closest from CURRENT,
	       ;; according to `org-agenda-show-future-repeats'. If
	       ;; the latter is nil, or if the time stamp has no
	       ;; repeat part, default to DEADLINE.
	       (repeat
		(cond
		 (sexp? deadline)
		 ((<= current today) deadline)
		 ((not org-agenda-show-future-repeats) deadline)
		 (t
		  (let ((base (if (eq org-agenda-show-future-repeats 'next)
				  (1+ today)
				current)))
		    (org-agenda--timestamp-to-absolute
		     s base 'future (current-buffer) pos)))))
	       (diff (- deadline current))
	       (suppress-prewarning
		(let ((scheduled
		       (and org-agenda-skip-deadline-prewarning-if-scheduled
			    (org-entry-get nil "SCHEDULED"))))
		  (cond
		   ((not scheduled) nil)
		   ;; The current item has a scheduled date, so
		   ;; evaluate its prewarning lead time.
		   ((integerp org-agenda-skip-deadline-prewarning-if-scheduled)
		    ;; Use global prewarning-restart lead time.
		    org-agenda-skip-deadline-prewarning-if-scheduled)
		   ((eq org-agenda-skip-deadline-prewarning-if-scheduled
			'pre-scheduled)
		    ;; Set pre-warning to no earlier than SCHEDULED.
		    (min (- deadline
			    (org-agenda--timestamp-to-absolute scheduled))
			 org-deadline-warning-days))
		   ;; Set pre-warning to deadline.
		   (t 0))))
	       (wdays (or suppress-prewarning (org-get-wdays s))))
	  (cond
	   ;; Only display deadlines at their base date, at future
	   ;; repeat occurrences or in today agenda.
	   ((= current deadline) nil)
	   ((= current repeat) nil)
	   ((not today?) (throw :skip nil))
	   ;; Upcoming deadline: display within warning period WDAYS.
	   ((> deadline current) (when (> diff wdays) (throw :skip nil)))
	   ;; Overdue deadline: warn about it for
	   ;; `org-deadline-past-days' duration.
	   (t (when (< org-deadline-past-days (- diff)) (throw :skip nil))))
	  ;; Possibly skip done tasks.
	  (when (and done?
		     (or org-agenda-skip-deadline-if-done
			 (/= deadline current)))
	    (throw :skip nil))
	  (save-excursion
	    (re-search-backward "^\\*+[ \t]+" nil t)
	    (goto-char (match-end 0))
	    (let* ((category (org-get-category))
		   (level (make-string (org-reduced-level (org-outline-level))
				       ?\s))
<<<<<<< HEAD
		   (head (org-buffer-substring-fontified (point) (line-end-position)))
=======
		   (head (org-buffer-substring-fontified
                          (point) (line-end-position)))
>>>>>>> 8a6f6296
		   (inherited-tags
		    (or (eq org-agenda-show-inherited-tags 'always)
			(and (listp org-agenda-show-inherited-tags)
			     (memq 'agenda org-agenda-show-inherited-tags))
			(and (eq org-agenda-show-inherited-tags t)
			     (or (eq org-agenda-use-tag-inheritance t)
				 (memq 'agenda
				       org-agenda-use-tag-inheritance)))))
		   (tags (org-get-tags nil (not inherited-tags) t))
		   (time
		    (cond
		     ;; No time of day designation if it is only
		     ;; a reminder.
		     ((and (/= current deadline) (/= current repeat)) nil)
		     ((string-match " \\([012]?[0-9]:[0-9][0-9]\\)" s)
		      (concat (substring s (match-beginning 1)) " "))
		     (t 'time)))
		   (item
		    (org-agenda-format-item
		     ;; Insert appropriate suffixes before deadlines.
		     ;; Those only apply to today agenda.
		     (pcase-let ((`(,now ,future ,past)
				  org-agenda-deadline-leaders))
		       (cond
			((and today? (< deadline today)) (format past (- diff)))
			((and today? (> deadline today)) (format future diff))
			(t now)))
		     head level category tags time))
		   (face (org-agenda-deadline-face
			  (- 1 (/ (float diff) (max wdays 1)))))
		   (upcoming? (and today? (> deadline today)))
		   (warntime (get-text-property (point) 'org-appt-warntime)))
	      (org-add-props item props
		'org-marker (org-agenda-new-marker pos)
		'org-hd-marker (org-agenda-new-marker (line-beginning-position))
		'warntime warntime
		'level level
		'ts-date deadline
		'priority
		;; Adjust priority to today reminders about deadlines.
		;; Overdue deadlines get the highest priority
		;; increase, then imminent deadlines and eventually
		;; more distant deadlines.
		(let ((adjust (if today? (- diff) 0)))
		  (+ adjust (org-get-priority item)))
		'todo-state todo-state
		'type (if upcoming? "upcoming-deadline" "deadline")
		'date (if upcoming? date deadline)
		'face (if done? 'org-agenda-done face)
		'undone-face face
		'done-face 'org-agenda-done)
	      (push item deadline-items))))))
    (nreverse deadline-items)))

(defun org-agenda-deadline-face (fraction)
  "Return the face to displaying a deadline item.
FRACTION is what fraction of the head-warning time has passed."
  (assoc-default fraction org-agenda-deadline-faces #'<=))

(defun org-agenda-get-scheduled (&optional deadlines with-hour)
  "Return the scheduled information for agenda display.
Optional argument DEADLINES is a list of deadline items to be
displayed in agenda view.  When WITH-HOUR is non-nil, only return
scheduled items with an hour specification like [h]h:mm."
  (with-no-warnings (defvar date))
  (let* ((props (list 'org-not-done-regexp org-not-done-regexp
		      'org-todo-regexp org-todo-regexp
		      'org-complex-heading-regexp org-complex-heading-regexp
		      'done-face 'org-agenda-done
		      'mouse-face 'highlight
		      'help-echo
		      (format "mouse-2 or RET jump to Org file %s"
			      (abbreviate-file-name buffer-file-name))))
	 (regexp (if with-hour
		     org-scheduled-time-hour-regexp
		   org-scheduled-time-regexp))
	 (today (org-today))
	 (todayp (org-agenda-today-p date)) ; DATE bound by calendar.
	 (current (calendar-absolute-from-gregorian date))
	 (deadline-pos
	  (mapcar (lambda (d)
		    (let ((m (get-text-property 0 'org-hd-marker d)))
		      (and m (marker-position m))))
		  deadlines))
	 scheduled-items)
    (goto-char (point-min))
    (while (re-search-forward regexp nil t)
      (catch :skip
	(unless (save-match-data (org-at-planning-p)) (throw :skip nil))
	(org-agenda-skip)
	(let* ((s (match-string 1))
	       (pos (1- (match-beginning 1)))
	       (todo-state (save-match-data (org-get-todo-state)))
	       (donep (member todo-state org-done-keywords))
	       (sexp? (string-prefix-p "%%" s))
	       ;; SCHEDULE is the scheduled date for the entry.  It is
	       ;; either the bare date or the last repeat, according
	       ;; to `org-agenda-prefer-last-repeat'.
	       (schedule
		(cond
		 (sexp? (org-agenda--timestamp-to-absolute s current))
		 ((or (eq org-agenda-prefer-last-repeat t)
		      (member todo-state org-agenda-prefer-last-repeat))
		  (org-agenda--timestamp-to-absolute
		   s today 'past (current-buffer) pos))
		 (t (org-agenda--timestamp-to-absolute s))))
	       ;; REPEAT is the future repeat closest from CURRENT,
	       ;; according to `org-agenda-show-future-repeats'. If
	       ;; the latter is nil, or if the time stamp has no
	       ;; repeat part, default to SCHEDULE.
	       (repeat
		(cond
		 (sexp? schedule)
		 ((<= current today) schedule)
		 ((not org-agenda-show-future-repeats) schedule)
		 (t
		  (let ((base (if (eq org-agenda-show-future-repeats 'next)
				  (1+ today)
				current)))
		    (org-agenda--timestamp-to-absolute
		     s base 'future (current-buffer) pos)))))
	       (diff (- current schedule))
	       (warntime (get-text-property (point) 'org-appt-warntime))
	       (pastschedp (< schedule today))
	       (futureschedp (> schedule today))
	       (habitp (and (fboundp 'org-is-habit-p) (org-is-habit-p)))
	       (suppress-delay
		(let ((deadline (and org-agenda-skip-scheduled-delay-if-deadline
				     (org-entry-get nil "DEADLINE"))))
		  (cond
		   ((not deadline) nil)
		   ;; The current item has a deadline date, so
		   ;; evaluate its delay time.
		   ((integerp org-agenda-skip-scheduled-delay-if-deadline)
		    ;; Use global delay time.
		    (- org-agenda-skip-scheduled-delay-if-deadline))
		   ((eq org-agenda-skip-scheduled-delay-if-deadline
			'post-deadline)
		    ;; Set delay to no later than DEADLINE.
		    (min (- schedule
			    (org-agenda--timestamp-to-absolute deadline))
			 org-scheduled-delay-days))
		   (t 0))))
	       (ddays
		(cond
		 ;; Nullify delay when a repeater triggered already
		 ;; and the delay is of the form --Xd.
		 ((and (string-match-p "--[0-9]+[hdwmy]" s)
		       (> schedule (org-agenda--timestamp-to-absolute s)))
		  0)
		 (suppress-delay
		  (let ((org-scheduled-delay-days suppress-delay))
		    (org-get-wdays s t t)))
		 (t (org-get-wdays s t)))))
	  ;; Display scheduled items at base date (SCHEDULE), today if
	  ;; scheduled before the current date, and at any repeat past
	  ;; today.  However, skip delayed items and items that have
	  ;; been displayed for more than `org-scheduled-past-days'.
	  (unless (and todayp
		       habitp
		       (bound-and-true-p org-habit-show-all-today))
	    (when (or (and (> ddays 0) (< diff ddays))
		      (> diff (or (and habitp org-habit-scheduled-past-days)
				  org-scheduled-past-days))
		      (> schedule current)
		      (and (/= current schedule)
			   (/= current today)
			   (/= current repeat)))
	      (throw :skip nil)))
	  ;; Possibly skip done tasks.
	  (when (and donep
		     (or org-agenda-skip-scheduled-if-done
			 (/= schedule current)))
	    (throw :skip nil))
	  ;; Skip entry if it already appears as a deadline, per
	  ;; `org-agenda-skip-scheduled-if-deadline-is-shown'.  This
	  ;; doesn't apply to habits.
	  (when (pcase org-agenda-skip-scheduled-if-deadline-is-shown
		  ((guard
		    (or (not (memq (line-beginning-position 0) deadline-pos))
			habitp))
		   nil)
		  (`repeated-after-deadline
		   (let ((deadline (time-to-days
				    (org-get-deadline-time (point)))))
		     (and (<= schedule deadline) (> current deadline))))
		  (`not-today pastschedp)
		  (`t t)
		  (_ nil))
	    (throw :skip nil))
	  ;; Skip habits if `org-habit-show-habits' is nil, or if we
	  ;; only show them for today.  Also skip done habits.
	  (when (and habitp
		     (or donep
			 (not (bound-and-true-p org-habit-show-habits))
			 (and (not todayp)
			      (bound-and-true-p
			       org-habit-show-habits-only-for-today))))
	    (throw :skip nil))
	  (save-excursion
	    (re-search-backward "^\\*+[ \t]+" nil t)
	    (goto-char (match-end 0))
	    (let* ((category (org-get-category))
		   (inherited-tags
		    (or (eq org-agenda-show-inherited-tags 'always)
			(and (listp org-agenda-show-inherited-tags)
			     (memq 'agenda org-agenda-show-inherited-tags))
			(and (eq org-agenda-show-inherited-tags t)
			     (or (eq org-agenda-use-tag-inheritance t)
				 (memq 'agenda
				       org-agenda-use-tag-inheritance)))))
		   (tags (org-get-tags nil (not inherited-tags) t))
		   (level (make-string (org-reduced-level (org-outline-level))
				       ?\s))
<<<<<<< HEAD
		   (head (org-buffer-substring-fontified (point) (line-end-position)))
=======
		   (head (org-buffer-substring-fontified
                          (point) (line-end-position)))
>>>>>>> 8a6f6296
		   (time
		    (cond
		     ;; No time of day designation if it is only a
		     ;; reminder, except for habits, which always show
		     ;; the time of day.  Habits are an exception
		     ;; because if there is a time of day, that is
		     ;; interpreted to mean they should usually happen
		     ;; then, even if doing the habit was missed.
		     ((and
		       (not habitp)
		       (/= current schedule)
		       (/= current repeat))
		      nil)
		     ((string-match " \\([012]?[0-9]:[0-9][0-9]\\)" s)
		      (concat (substring s (match-beginning 1)) " "))
		     (t 'time)))
		   (item
		    (org-agenda-format-item
		     (pcase-let ((`(,first ,past) org-agenda-scheduled-leaders))
		       ;; Show a reminder of a past scheduled today.
		       (if (and todayp pastschedp)
			   (format past diff)
			 first))
		     head level category tags time nil habitp))
		   (face (cond ((and (not habitp) pastschedp)
				'org-scheduled-previously)
			       ((and habitp futureschedp)
				'org-agenda-done)
			       (todayp 'org-scheduled-today)
			       (t 'org-scheduled)))
		   (habitp (and habitp (org-habit-parse-todo))))
	      (org-add-props item props
		'undone-face face
		'face (if donep 'org-agenda-done face)
		'org-marker (org-agenda-new-marker pos)
		'org-hd-marker (org-agenda-new-marker (line-beginning-position))
		'type (if pastschedp "past-scheduled" "scheduled")
		'date (if pastschedp schedule date)
		'ts-date schedule
		'warntime warntime
		'level level
		'priority (if habitp (org-habit-get-priority habitp)
			    (+ 99 diff (org-get-priority item)))
		'org-habit-p habitp
		'todo-state todo-state)
	      (push item scheduled-items))))))
    (nreverse scheduled-items)))

(defun org-agenda-get-blocks ()
  "Return the date-range information for agenda display."
  (with-no-warnings (defvar date))
  (let* ((props (list 'face nil
		      'org-not-done-regexp org-not-done-regexp
		      'org-todo-regexp org-todo-regexp
		      'org-complex-heading-regexp org-complex-heading-regexp
		      'mouse-face 'highlight
		      'help-echo
		      (format "mouse-2 or RET jump to org file %s"
			      (abbreviate-file-name buffer-file-name))))
	 (regexp org-tr-regexp)
	 (d0 (calendar-absolute-from-gregorian date))
	 marker hdmarker ee txt d1 d2 s1 s2 category
	 level todo-state tags pos head donep inherited-tags)
    (goto-char (point-min))
    (while (re-search-forward regexp nil t)
      (catch :skip
	(org-agenda-skip)
	(setq pos (point))
	(let ((start-time (match-string 1))
	      (end-time (match-string 2)))
	  (setq s1 (match-string 1)
		s2 (match-string 2)
		d1 (time-to-days
		    (condition-case err
			(org-time-string-to-time s1)
		      (error
		       (error
			"Bad timestamp %S at %d in buffer %S\nError was: %s"
			s1
			pos
			(current-buffer)
			(error-message-string err)))))
		d2 (time-to-days
		    (condition-case err
			(org-time-string-to-time s2)
		      (error
		       (error
			"Bad timestamp %S at %d in buffer %S\nError was: %s"
			s2
			pos
			(current-buffer)
			(error-message-string err))))))
	  (when (and (> (- d0 d1) -1) (> (- d2 d0) -1))
	    ;; Only allow days between the limits, because the normal
	    ;; date stamps will catch the limits.
	    (save-excursion
	      (setq todo-state (org-get-todo-state))
	      (setq donep (member todo-state org-done-keywords))
	      (when (and donep org-agenda-skip-timestamp-if-done)
		(throw :skip t))
	      (setq marker (org-agenda-new-marker (point))
		    category (org-get-category))
	      (if (not (re-search-backward org-outline-regexp-bol nil t))
		  (throw :skip nil)
		(goto-char (match-beginning 0))
		(setq hdmarker (org-agenda-new-marker (point))
		      inherited-tags
		      (or (eq org-agenda-show-inherited-tags 'always)
			  (and (listp org-agenda-show-inherited-tags)
			       (memq 'agenda org-agenda-show-inherited-tags))
			  (and (eq org-agenda-show-inherited-tags t)
			       (or (eq org-agenda-use-tag-inheritance t)
				   (memq 'agenda org-agenda-use-tag-inheritance))))
		      tags (org-get-tags nil (not inherited-tags)))
		(setq level (make-string (org-reduced-level (org-outline-level)) ? ))
		(org-looking-at-fontified "\\*+[ \t]+\\(.*\\)")
		(setq head (match-string 1))
		(let ((remove-re
		       (if org-agenda-remove-timeranges-from-blocks
			   (concat
			    "<" (regexp-quote s1) ".*?>"
			    "--"
			    "<" (regexp-quote s2) ".*?>")
			 nil)))
		  (setq txt (org-agenda-format-item
			     (format
			      (nth (if (= d1 d2) 0 1)
				   org-agenda-timerange-leaders)
			      (1+ (- d0 d1)) (1+ (- d2 d1)))
			     head level category tags
			     (save-match-data
			       (let ((hhmm1 (and (string-match org-ts-regexp1 s1)
						 (match-string 6 s1)))
				     (hhmm2 (and (string-match org-ts-regexp1 s2)
						 (match-string 6 s2))))
				 (cond ((string= hhmm1 hhmm2)
					(concat "<" start-time ">--<" end-time ">"))
				       ((and (= d1 d0) (= d2 d0))
					(concat "<" start-time ">--<" end-time ">"))
                                       ((= d1 d0)
					(concat "<" start-time ">"))
				       ((= d2 d0)
					(concat "<" end-time ">")))))
			     remove-re))))
	      (org-add-props txt props
		'org-marker marker 'org-hd-marker hdmarker
		'type "block" 'date date
		'level level
		'todo-state todo-state
		'priority (org-get-priority txt))
	      (push txt ee))))
	(goto-char pos)))
    ;; Sort the entries by expiration date.
    (nreverse ee)))

;;; Agenda presentation and sorting

(defvar org-prefix-has-time nil
  "A flag, set by `org-compile-prefix-format'.
The flag is set if the currently compiled format contains a `%t'.")
(defvar org-prefix-has-tag nil
  "A flag, set by `org-compile-prefix-format'.
The flag is set if the currently compiled format contains a `%T'.")
(defvar org-prefix-has-effort nil
  "A flag, set by `org-compile-prefix-format'.
The flag is set if the currently compiled format contains a `%e'.")
(defvar org-prefix-has-breadcrumbs nil
  "A flag, set by `org-compile-prefix-format'.
The flag is set if the currently compiled format contains a `%b'.")
(defvar org-prefix-category-length nil
  "Used by `org-compile-prefix-format' to remember the category field width.")
(defvar org-prefix-category-max-length nil
  "Used by `org-compile-prefix-format' to remember the category field width.")

(defun org-agenda-get-category-icon (category)
  "Return an image for CATEGORY according to `org-agenda-category-icon-alist'."
  (cl-dolist (entry org-agenda-category-icon-alist)
    (when (string-match-p (car entry) category)
      (if (listp (cadr entry))
	  (cl-return (cadr entry))
	(cl-return (apply #'create-image (cdr entry)))))))

(defun org-agenda-format-item (extra txt &optional with-level with-category tags dotime
				     remove-re habitp)
  "Format TXT to be inserted into the agenda buffer.
In particular, add the prefix and corresponding text properties.

EXTRA must be a string to replace the `%s' specifier in the prefix format.
WITH-LEVEL may be a string to replace the `%l' specifier.
WITH-CATEGORY (a string, a symbol or nil) may be used to overrule the default
category taken from local variable or file name.  It will replace the `%c'
specifier in the format.
DOTIME, when non-nil, indicates that a time-of-day should be extracted from
TXT for sorting of this entry, and for the `%t' specifier in the format.
When DOTIME is a string, this string is searched for a time before TXT is.
TAGS can be the tags of the headline.
Any match of REMOVE-RE will be removed from TXT."
  ;; We keep the org-prefix-* variable values along with a compiled
  ;; formatter, so that multiple agendas existing at the same time do
  ;; not step on each other toes.
  ;;
  ;; It was inconvenient to make these variables buffer local in
  ;; Agenda buffers, because this function expects to be called with
  ;; the buffer where item comes from being current, and not agenda
  ;; buffer
  (let* ((bindings (car org-prefix-format-compiled))
	 (formatter (cadr org-prefix-format-compiled)))
    (cl-loop for (var value) in bindings
	     do (set var value))
    (save-match-data
      ;; Diary entries sometimes have extra whitespace at the beginning
      (setq txt (org-trim txt))

      ;; Fix the tags part in txt
      (setq txt (org-agenda-fix-displayed-tags
		 txt tags
		 org-agenda-show-inherited-tags
		 org-agenda-hide-tags-regexp))

      (with-no-warnings
	;; `time', `tag', `effort' are needed for the eval of the prefix format.
	;; Based on what I see in `org-compile-prefix-format', I added
	;; a few more.
        (defvar breadcrumbs) (defvar category) (defvar category-icon)
        (defvar effort) (defvar extra)
        (defvar level) (defvar tag) (defvar time))
      (let* ((category (or with-category
			   (if buffer-file-name
			       (file-name-sans-extension
				(file-name-nondirectory buffer-file-name))
			     "")))
	     (category-icon (org-agenda-get-category-icon category))
	     (category-icon (if category-icon
				(propertize " " 'display category-icon)
			      ""))
	     (effort (and (not (string= txt ""))
			  (get-text-property 1 'effort txt)))
	     (tag (if tags (nth (1- (length tags)) tags) ""))
	     (time-grid-trailing-characters (nth 2 org-agenda-time-grid))
	     (extra (or (and (not habitp) extra) ""))
	     time
	     (ts (when dotime (concat
			       (if (stringp dotime) dotime "")
			       (and org-agenda-search-headline-for-time txt))))
	     (time-of-day (and dotime (org-get-time-of-day ts)))
	     stamp plain s0 s1 s2 rtn srp l
	     duration breadcrumbs)
	(and (derived-mode-p 'org-mode) buffer-file-name
	     (add-to-list 'org-agenda-contributing-files buffer-file-name))
	(when (and dotime time-of-day)
	  ;; Extract starting and ending time and move them to prefix
	  (when (or (setq stamp (string-match org-stamp-time-of-day-regexp ts))
		    (setq plain (string-match org-plain-time-of-day-regexp ts)))
	    (setq s0 (match-string 0 ts)
		  srp (and stamp (match-end 3))
		  s1 (match-string (if plain 1 2) ts)
		  s2 (match-string (if plain 8 (if srp 4 6)) ts))

	    ;; If the times are in TXT (not in DOTIMES), and the prefix will list
	    ;; them, we might want to remove them there to avoid duplication.
	    ;; The user can turn this off with a variable.
	    (when (and org-prefix-has-time
		       org-agenda-remove-times-when-in-prefix (or stamp plain)
		       (string-match (concat (regexp-quote s0) " *") txt)
		       (not (equal ?\] (string-to-char (substring txt (match-end 0)))))
		       (if (eq org-agenda-remove-times-when-in-prefix 'beg)
			   (= (match-beginning 0) 0)
			 t))
	      (setq txt (replace-match "" nil nil txt))))
	  ;; Normalize the time(s) to 24 hour
	  (when s1 (setq s1 (org-get-time-of-day s1 'string t)))
	  (when s2 (setq s2 (org-get-time-of-day s2 'string t)))

	  ;; Try to set s2 if s1 and
	  ;; `org-agenda-default-appointment-duration' are set
	  (when (and s1 (not s2) org-agenda-default-appointment-duration)
	    (setq s2
		  (org-duration-from-minutes
		   (+ (org-duration-to-minutes s1 t)
		      org-agenda-default-appointment-duration)
		   nil t)))

	  ;; Compute the duration
	  (when s2
	    (setq duration (- (org-duration-to-minutes s2)
			      (org-duration-to-minutes s1)))))

	(when (string-match org-tag-group-re txt)
	  ;; Tags are in the string
	  (if (or (eq org-agenda-remove-tags t)
		  (and org-agenda-remove-tags
		       org-prefix-has-tag))
	      (setq txt (replace-match "" t t txt))
	    (setq txt (replace-match
		       (concat (make-string (max (- 50 (length txt)) 1) ?\ )
			       (match-string 1 txt))
		       t t txt))))

	(when remove-re
	  (while (string-match remove-re txt)
	    (setq txt (replace-match "" t t txt))))

	;; Set org-heading property on `txt' to mark the start of the
	;; heading.
	(add-text-properties 0 (length txt) '(org-heading t) txt)

	;; Prepare the variables needed in the eval of the compiled format
	(when org-prefix-has-breadcrumbs
	  (setq breadcrumbs (org-with-point-at (org-get-at-bol 'org-marker)
			      (let ((s (org-format-outline-path (org-get-outline-path)
								(1- (frame-width))
								nil org-agenda-breadcrumbs-separator)))
				(if (eq "" s) "" (concat s org-agenda-breadcrumbs-separator))))))
	(setq time (cond (s2 (concat
			      (org-agenda-time-of-day-to-ampm-maybe s1)
			      "-" (org-agenda-time-of-day-to-ampm-maybe s2)
			      (when org-agenda-timegrid-use-ampm " ")))
			 (s1 (concat
			      (org-agenda-time-of-day-to-ampm-maybe s1)
			      (if org-agenda-timegrid-use-ampm
                                  (concat time-grid-trailing-characters " ")
                                time-grid-trailing-characters)))
			 (t ""))
	      category (if (symbolp category) (symbol-name category) category)
	      level (or with-level ""))
	(if (string-match org-link-bracket-re category)
	    (progn
	      (setq l (string-width (or (match-string 2) (match-string 1))))
	      (when (< l (or org-prefix-category-length 0))
		(setq category (copy-sequence category))
		(org-add-props category nil
		  'extra-space (make-string
				(- org-prefix-category-length l 1) ?\ ))))
	  (when (and org-prefix-category-max-length
		     (>= (length category) org-prefix-category-max-length))
	    (setq category (substring category 0 (1- org-prefix-category-max-length)))))
	;; Evaluate the compiled format
	(setq rtn (concat (eval formatter t) txt))

	;; And finally add the text properties
	(remove-text-properties 0 (length rtn) '(line-prefix t wrap-prefix t) rtn)
	(org-add-props rtn nil
	  'org-category category
          'tags tags
          'org-priority-highest org-priority-highest
	  'org-priority-lowest org-priority-lowest
	  'time-of-day time-of-day
	  'duration duration
	  'breadcrumbs breadcrumbs
	  'txt txt
	  'level level
	  'time time
	  'extra extra
	  'format org-prefix-format-compiled
	  'dotime dotime)))))

(defun org-agenda-fix-displayed-tags (txt tags add-inherited hide-re)
  "Remove tags string from TXT, and add a modified list of tags.
The modified list may contain inherited tags, and tags matched by
`org-agenda-hide-tags-regexp' will be removed."
  (when (or add-inherited hide-re)
    (when (string-match org-tag-group-re txt)
      (setq txt (substring txt 0 (match-beginning 0))))
    (setq tags
	  (delq nil
		(mapcar (lambda (tg)
			  (if (or (and hide-re (string-match hide-re tg))
				  (and (not add-inherited)
				       (get-text-property 0 'inherited tg)))
			      nil
			    tg))
			tags)))
    (when tags
      (let ((have-i (get-text-property 0 'inherited (car tags)))
	    i)
	(setq txt (concat txt " :"
			  (mapconcat
			   (lambda (x)
			     (setq i (get-text-property 0 'inherited x))
			     (if (and have-i (not i))
				 (progn
				   (setq have-i nil)
				   (concat ":" x))
			       x))
			   tags ":")
			  (if have-i "::" ":"))))))
  (let ((tag-string (when (string-match org-tag-group-re txt)
                      (match-string 0 txt))))
    (when tag-string
      (with-temp-buffer
        (save-match-data
          (let ((org-inhibit-startup t)) (org-mode))
          (insert "* X" tag-string)
          (font-lock-ensure))
        (setf (substring txt (match-beginning 0) (match-end 0)) (buffer-substring 4 (point-max))))))
  txt)

(defvar org-agenda-sorting-strategy) ;; because the def is in a let form

(defun org-agenda-add-time-grid-maybe (list ndays todayp)
  "Add a time-grid for agenda items which need it.

LIST is the list of agenda items formatted by `org-agenda-list'.
NDAYS is the span of the current agenda view.
TODAYP is t when the current agenda view is on today."
  (catch 'exit
    (cond ((not org-agenda-use-time-grid) (throw 'exit list))
	  ((and todayp (member 'today (car org-agenda-time-grid))))
	  ((and (= ndays 1) (member 'daily (car org-agenda-time-grid))))
	  ((member 'weekly (car org-agenda-time-grid)))
	  (t (throw 'exit list)))
    (let* ((have (delq nil (mapcar
			    (lambda (x) (get-text-property 1 'time-of-day x))
			    list)))
	   (string (nth 3 org-agenda-time-grid))
	   (gridtimes (nth 1 org-agenda-time-grid))
	   (req (car org-agenda-time-grid))
	   (remove (member 'remove-match req))
	   new time)
      (when (and (member 'require-timed req) (not have))
	;; don't show empty grid
	(throw 'exit list))
      (while (setq time (pop gridtimes))
	(unless (and remove (member time have))
	  (setq time (replace-regexp-in-string " " "0" (format "%04s" time)))
	  (push (org-agenda-format-item
		 nil string nil "" nil
		 (concat (substring time 0 -2) ":" (substring time -2)))
		new)
	  (put-text-property
	   2 (length (car new)) 'face 'org-time-grid (car new))))
      (when (and todayp org-agenda-show-current-time-in-grid)
	(push (org-agenda-format-item
	       nil org-agenda-current-time-string nil "" nil
	       (format-time-string "%H:%M "))
	      new)
	(put-text-property
	 2 (length (car new)) 'face 'org-agenda-current-time (car new)))

      (if (member 'time-up org-agenda-sorting-strategy-selected)
	  (append new list)
	(append list new)))))

(defun org-compile-prefix-format (key)
  "Compile the prefix format into a Lisp form that can be evaluated.
The resulting form and associated variable bindings is returned
and stored in the variable `org-prefix-format-compiled'."
  (setq org-prefix-has-time nil
	org-prefix-has-tag nil
	org-prefix-category-length nil
	org-prefix-has-effort nil
	org-prefix-has-breadcrumbs nil)
  (let ((s (cond
	    ((stringp org-agenda-prefix-format)
	     org-agenda-prefix-format)
	    ((assq key org-agenda-prefix-format)
	     (cdr (assq key org-agenda-prefix-format)))
	    (t "  %-12:c%?-12t% s")))
	(start 0)
	varform vars var c f opt) ;; e
    (while (string-match "%\\(\\?\\)?\\([-+]?[0-9.]*\\)\\([ .;,:!?=|/<>]?\\)\\([cltseib]\\|(.+?)\\)"
			 s start)
      (setq var (or (cdr (assoc (match-string 4 s)
				'(("c" . category) ("t" . time) ("l" . level) ("s" . extra)
				  ("i" . category-icon) ("T" . tag) ("e" . effort) ("b" . breadcrumbs))))
		    'eval)
	    c (or (match-string 3 s) "")
	    opt (match-beginning 1)
	    start (1+ (match-beginning 0)))
      (cl-case var
	(time        (setq org-prefix-has-time        t))
	(tag         (setq org-prefix-has-tag         t))
	(effort      (setq org-prefix-has-effort      t))
	(breadcrumbs (setq org-prefix-has-breadcrumbs t)))
      (setq f (concat "%" (match-string 2 s) "s"))
      (when (eq var 'category)
	(setq org-prefix-category-length
	      (floor (abs (string-to-number (match-string 2 s)))))
	(setq org-prefix-category-max-length
	      (let ((x (match-string 2 s)))
		(save-match-data
		  (and (string-match "\\.[0-9]+" x)
		       (string-to-number (substring (match-string 0 x) 1)))))))
      (if (eq var 'eval)
	  (setq varform `(format ,f (org-eval ,(read (match-string 4 s)))))
	(if opt
	    (setq varform
		  `(if (member ,var '("" nil))
		       ""
		     (format ,f (concat ,var ,c))))
	  (setq varform
		`(format ,f (if (member ,var '("" nil)) ""
			      (concat ,var ,c (get-text-property 0 'extra-space ,var)))))))
      (setq s (replace-match "%s" t nil s))
      (push varform vars))
    (setq vars (nreverse vars))
    (with-current-buffer (or org-agenda-buffer (current-buffer))
      (setq org-prefix-format-compiled
	    (list
	     `((org-prefix-has-time ,org-prefix-has-time)
	       (org-prefix-has-tag ,org-prefix-has-tag)
	       (org-prefix-category-length ,org-prefix-category-length)
	       (org-prefix-has-effort ,org-prefix-has-effort)
	       (org-prefix-has-breadcrumbs ,org-prefix-has-breadcrumbs))
	     `(format ,s ,@vars))))))

(defun org-set-sorting-strategy (key)
  (setq org-agenda-sorting-strategy-selected
        (if (symbolp (car org-agenda-sorting-strategy))
            ;; the old format
            org-agenda-sorting-strategy
	  (or (cdr (assq key org-agenda-sorting-strategy))
	      (cdr (assq 'agenda org-agenda-sorting-strategy))
	      '(time-up category-keep priority-down)))))

(defun org-get-time-of-day (s &optional string mod24)
  "Check string S for a time of day.
If found, return it as a military time number between 0 and 2400.
If not found, return nil.
The optional STRING argument forces conversion into a 5 character wide string
HH:MM."
  (save-match-data
    (when
	(and
	 (or (string-match "\\<\\([012]?[0-9]\\)\\(:\\([0-5][0-9]\\)\\)\\([AaPp][Mm]\\)?\\> *" s)
	     (string-match "\\<\\([012]?[0-9]\\)\\(:\\([0-5][0-9]\\)\\)?\\([AaPp][Mm]\\)\\> *" s))
	 (not (eq (get-text-property 1 'face s) 'org-link)))
      (let* ((h (string-to-number (match-string 1 s)))
	     (m (if (match-end 3) (string-to-number (match-string 3 s)) 0))
	     (ampm (when (match-end 4) (downcase (match-string 4 s))))
	     (am-p (equal ampm "am"))
	     (h1   (cond ((not ampm) h)
			 ((= h 12) (if am-p 0 12))
			 (t (+ h (if am-p 0 12)))))
	     (h2 (if (and string mod24 (not (and (= m 0) (= h1 24))))
		     (mod h1 24) h1))
	     (t0 (+ (* 100 h2) m))
	     (t1 (concat (if (>= h1 24) "+" " ")
			 (if (and org-agenda-time-leading-zero
				  (< t0 1000)) "0" "")
			 (if (< t0 100) "0" "")
			 (if (< t0 10)  "0" "")
			 (number-to-string t0))))
	(if string (concat (substring t1 -4 -2) ":" (substring t1 -2)) t0)))))

(defvar org-agenda-before-sorting-filter-function nil
  "Function to be applied to agenda items prior to sorting.
Prior to sorting also means just before they are inserted into the agenda.

To aid sorting, you may revisit the original entries and add more text
properties which will later be used by the sorting functions.

The function should take a string argument, an agenda line.
It has access to the text properties in that line, which contain among
other things, the property `org-hd-marker' that points to the entry
where the line comes from.  Note that not all lines going into the agenda
have this property, only most.

The function should return the modified string.  It is probably best
to ONLY change text properties.

You can also use this function as a filter, by returning nil for lines
you don't want to have in the agenda at all.  For this application, you
could bind the variable in the options section of a custom command.")

(defun org-agenda-finalize-entries (list &optional type)
  "Sort, limit and concatenate the LIST of agenda items.
The optional argument TYPE tells the agenda type."
  (let ((max-effort (cond ((listp org-agenda-max-effort)
			   (cdr (assoc type org-agenda-max-effort)))
			  (t org-agenda-max-effort)))
	(max-todo (cond ((listp org-agenda-max-todos)
			 (cdr (assoc type org-agenda-max-todos)))
			(t org-agenda-max-todos)))
	(max-tags (cond ((listp org-agenda-max-tags)
			 (cdr (assoc type org-agenda-max-tags)))
			(t org-agenda-max-tags)))
	(max-entries (cond ((listp org-agenda-max-entries)
			    (cdr (assoc type org-agenda-max-entries)))
			   (t org-agenda-max-entries))))
    (when org-agenda-before-sorting-filter-function
      (setq list
	    (delq nil
		  (mapcar
		   org-agenda-before-sorting-filter-function list))))
    (setq list (mapcar #'org-agenda-highlight-todo list)
	  list (mapcar #'identity (sort list #'org-entries-lessp)))
    (when max-effort
      (setq list (org-agenda-limit-entries
		  list 'effort-minutes max-effort
		  (lambda (e) (or e (if org-agenda-sort-noeffort-is-high
					32767 -1))))))
    (when max-todo
      (setq list (org-agenda-limit-entries list 'todo-state max-todo)))
    (when max-tags
      (setq list (org-agenda-limit-entries list 'tags max-tags)))
    (when max-entries
      (setq list (org-agenda-limit-entries list 'org-hd-marker max-entries)))
    (when (and org-agenda-dim-blocked-tasks org-blocker-hook)
      (setq list (mapcar #'org-agenda--mark-blocked-entry list)))
    (mapconcat #'identity list "\n")))

(defun org-agenda-limit-entries (list prop limit &optional fn)
  "Limit the number of agenda entries."
  (let ((include (and limit (< limit 0))))
    (if limit
	(let ((fun (or fn (lambda (p) (when p 1))))
	      (lim 0))
	  (delq nil
		(mapcar
		 (lambda (e)
		   (let ((pval (funcall
				fun (get-text-property (1- (length e))
						       prop e))))
		     (when pval (setq lim (+ lim pval)))
		     (cond ((and pval (<= lim (abs limit))) e)
			   ((and include (not pval)) e))))
		 list)))
      list)))

(defun org-agenda-limit-interactively (remove)
  "In agenda, interactively limit entries to various maximums."
  (interactive "P")
  (if remove
      (progn (setq org-agenda-max-entries nil
		   org-agenda-max-todos nil
		   org-agenda-max-tags nil
		   org-agenda-max-effort nil)
	     (org-agenda-redo))
    (let* ((max (read-char "Number of [e]ntries [t]odos [T]ags [E]ffort? "))
	   (msg (cond ((= max ?E) "How many minutes? ")
		      ((= max ?e) "How many entries? ")
		      ((= max ?t) "How many TODO entries? ")
		      ((= max ?T) "How many tagged entries? ")
		      (t (user-error "Wrong input"))))
	   (num (string-to-number (read-from-minibuffer msg))))
      (cond ((equal max ?e)
	     (let ((org-agenda-max-entries num)) (org-agenda-redo)))
	    ((equal max ?t)
	     (let ((org-agenda-max-todos num)) (org-agenda-redo)))
	    ((equal max ?T)
	     (let ((org-agenda-max-tags num)) (org-agenda-redo)))
	    ((equal max ?E)
	     (let ((org-agenda-max-effort num)) (org-agenda-redo))))))
  (org-agenda-fit-window-to-buffer))

(defun org-agenda-highlight-todo (x)
  (let ((org-done-keywords org-done-keywords-for-agenda)
	(case-fold-search nil)
	re)
    (if (eq x 'line)
	(save-excursion
	  (beginning-of-line 1)
	  (setq re (org-get-at-bol 'org-todo-regexp))
	  (goto-char (or (text-property-any (point-at-bol) (point-at-eol) 'org-heading t) (point)))
	  (when (looking-at (concat "[ \t]*\\.*\\(" re "\\) +"))
	    (add-text-properties (match-beginning 0) (match-end 1)
				 (list 'face (org-get-todo-face 1)))
            (let ((s (buffer-substring (match-beginning 1) (match-end 1))))
              (with-silent-modifications
<<<<<<< HEAD
	        (setf (buffer-substring  (match-beginning 1) (1- (match-end 0))) (format org-agenda-todo-keyword-format s))))))
=======
	        (setf (buffer-substring  (match-beginning 1)
                                         (1- (match-end 0)))
                      (format org-agenda-todo-keyword-format s))))))
>>>>>>> 8a6f6296
      (let ((pl (text-property-any 0 (length x) 'org-heading t x)))
	(setq re (get-text-property 0 'org-todo-regexp x))
	(when (and re
		   ;; Test `pl' because if there's no heading content,
		   ;; there's no point matching to highlight.  Note
		   ;; that if we didn't test `pl' first, and there
		   ;; happened to be no keyword from `org-todo-regexp'
		   ;; on this heading line, then the `equal' comparison
		   ;; afterwards would spuriously succeed in the case
		   ;; where `pl' is nil -- causing an args-out-of-range
		   ;; error when we try to add text properties to text
		   ;; that isn't there.
		   pl
		   (equal (string-match (concat "\\(\\.*\\)" re "\\( +\\)")
					x pl)
			  pl))
	  (add-text-properties
	   (or (match-end 1) (match-end 0)) (match-end 0)
	   (list 'face (org-get-todo-face (match-string 2 x)))
	   x)
	  (when (match-end 1)
	    (setq x
		  (concat
		   (substring x 0 (match-end 1))
		   (format org-agenda-todo-keyword-format
			   (match-string 2 x))
		   ;; Remove `display' property as the icon could leak
		   ;; on the white space.
		   (org-add-props " " (org-plist-delete (text-properties-at 0 x)
							'display))
		   (substring x (match-end 3)))))))
      x)))

(defsubst org-cmp-values (a b property)
  "Compare the numeric value of text PROPERTY for string A and B."
  (let ((pa (or (get-text-property (1- (length a)) property a) 0))
	(pb (or (get-text-property (1- (length b)) property b) 0)))
    (cond ((> pa pb) +1)
	  ((< pa pb) -1))))

(defsubst org-cmp-effort (a b)
  "Compare the effort values of string A and B."
  (let* ((def (if org-agenda-sort-noeffort-is-high 32767 -1))
	 ;; `effort-minutes' property is not directly accessible from
	 ;; the strings, but is stored as a property in `txt'.
	 (ea (or (get-text-property
		  0 'effort-minutes (get-text-property 0 'txt a))
		 def))
	 (eb (or (get-text-property
		  0 'effort-minutes (get-text-property 0 'txt b))
		 def)))
    (cond ((> ea eb) +1)
	  ((< ea eb) -1))))

(defsubst org-cmp-category (a b)
  "Compare the string values of categories of strings A and B."
  (let ((ca (or (get-text-property (1- (length a)) 'org-category a) ""))
	(cb (or (get-text-property (1- (length b)) 'org-category b) "")))
    (cond ((string-lessp ca cb) -1)
	  ((string-lessp cb ca) +1))))

(defsubst org-cmp-todo-state (a b)
  "Compare the todo states of strings A and B."
  (let* ((ma (or (get-text-property 1 'org-marker a)
		 (get-text-property 1 'org-hd-marker a)))
	 (mb (or (get-text-property 1 'org-marker b)
		 (get-text-property 1 'org-hd-marker b)))
	 (fa (and ma (marker-buffer ma)))
	 (fb (and mb (marker-buffer mb)))
	 (todo-kwds
	  (or (and fa (with-current-buffer fa org-todo-keywords-1))
	      (and fb (with-current-buffer fb org-todo-keywords-1))))
	 (ta (or (get-text-property 1 'todo-state a) ""))
	 (tb (or (get-text-property 1 'todo-state b) ""))
	 (la (- (length (member ta todo-kwds))))
	 (lb (- (length (member tb todo-kwds))))
	 (donepa (member ta org-done-keywords-for-agenda))
	 (donepb (member tb org-done-keywords-for-agenda)))
    (cond ((and donepa (not donepb)) -1)
	  ((and (not donepa) donepb) +1)
	  ((< la lb) -1)
	  ((< lb la) +1))))

(defsubst org-cmp-alpha (a b)
  "Compare the headlines, alphabetically."
  (let* ((pla (text-property-any 0 (length a) 'org-heading t a))
	 (plb (text-property-any 0 (length b) 'org-heading t b))
	 (ta (and pla (substring a pla)))
	 (tb (and plb (substring b plb)))
	 (case-fold-search nil))
    (when pla
      (when (string-match (concat "\\`[ \t]*" (or (get-text-property 0 'org-todo-regexp a) "")
				  "\\([ \t]*\\[[a-zA-Z0-9]\\]\\)? *")
			  ta)
	(setq ta (substring ta (match-end 0))))
      (setq ta (downcase ta)))
    (when plb
      (when (string-match (concat "\\`[ \t]*" (or (get-text-property 0 'org-todo-regexp b) "")
				  "\\([ \t]*\\[[a-zA-Z0-9]\\]\\)? *")
			  tb)
	(setq tb (substring tb (match-end 0))))
      (setq tb (downcase tb)))
    (cond ((not (or ta tb)) nil)
	  ((not ta) +1)
	  ((not tb) -1)
	  ((string-lessp ta tb) -1)
	  ((string-lessp tb ta) +1))))

(defsubst org-cmp-tag (a b)
  "Compare the string values of the first tags of A and B."
  (let ((ta (car (last (get-text-property 1 'tags a))))
	(tb (car (last (get-text-property 1 'tags b)))))
    (cond ((not (or ta tb)) nil)
	  ((not ta) +1)
	  ((not tb) -1)
	  ((string-lessp ta tb) -1)
	  ((string-lessp tb ta) +1))))

(defsubst org-cmp-time (a b)
  "Compare the time-of-day values of strings A and B."
  (let* ((def (if org-agenda-sort-notime-is-late 9901 -1))
	 (ta (or (get-text-property 1 'time-of-day a) def))
	 (tb (or (get-text-property 1 'time-of-day b) def)))
    (cond ((< ta tb) -1)
	  ((< tb ta) +1))))

(defsubst org-cmp-ts (a b type)
  "Compare the timestamps values of entries A and B.
When TYPE is \"scheduled\", \"deadline\", \"timestamp\" or
\"timestamp_ia\", compare within each of these type.  When TYPE
is the empty string, compare all timestamps without respect of
their type."
  (let* ((def (and (not org-agenda-sort-notime-is-late) -1))
	 (ta (or (and (string-match type (or (get-text-property 1 'type a) ""))
		      (get-text-property 1 'ts-date a))
		 def))
	 (tb (or (and (string-match type (or (get-text-property 1 'type b) ""))
		      (get-text-property 1 'ts-date b))
		 def)))
    (cond ((if ta (and tb (< ta tb)) tb) -1)
	  ((if tb (and ta (< tb ta)) ta) +1))))

(defsubst org-cmp-habit-p (a b)
  "Compare the todo states of strings A and B."
  (let ((ha (get-text-property 1 'org-habit-p a))
	(hb (get-text-property 1 'org-habit-p b)))
    (cond ((and ha (not hb)) -1)
	  ((and (not ha) hb) +1))))

(defun org-entries-lessp (a b)
  "Predicate for sorting agenda entries."
  ;; The following variables will be used when the form is evaluated.
  ;; So even though the compiler complains, keep them.
  (let ((ss org-agenda-sorting-strategy-selected))
    (org-dlet
	((timestamp-up    (and (org-em 'timestamp-up 'timestamp-down ss)
			       (org-cmp-ts a b "")))
	 (timestamp-down  (if timestamp-up (- timestamp-up) nil))
	 (scheduled-up    (and (org-em 'scheduled-up 'scheduled-down ss)
			       (org-cmp-ts a b "scheduled")))
	 (scheduled-down  (if scheduled-up (- scheduled-up) nil))
	 (deadline-up     (and (org-em 'deadline-up 'deadline-down ss)
			       (org-cmp-ts a b "deadline")))
	 (deadline-down   (if deadline-up (- deadline-up) nil))
	 (tsia-up         (and (org-em 'tsia-up 'tsia-down ss)
			       (org-cmp-ts a b "timestamp_ia")))
	 (tsia-down       (if tsia-up (- tsia-up) nil))
	 (ts-up           (and (org-em 'ts-up 'ts-down ss)
			       (org-cmp-ts a b "timestamp")))
	 (ts-down         (if ts-up (- ts-up) nil))
	 (time-up         (and (org-em 'time-up 'time-down ss)
			       (org-cmp-time a b)))
	 (time-down       (if time-up (- time-up) nil))
	 (stats-up        (and (org-em 'stats-up 'stats-down ss)
			       (org-cmp-values a b 'org-stats)))
	 (stats-down      (if stats-up (- stats-up) nil))
	 (priority-up     (and (org-em 'priority-up 'priority-down ss)
			       (org-cmp-values a b 'priority)))
	 (priority-down   (if priority-up (- priority-up) nil))
	 (effort-up       (and (org-em 'effort-up 'effort-down ss)
			       (org-cmp-effort a b)))
	 (effort-down     (if effort-up (- effort-up) nil))
	 (category-up     (and (or (org-em 'category-up 'category-down ss)
				   (memq 'category-keep ss))
			       (org-cmp-category a b)))
	 (category-down   (if category-up (- category-up) nil))
	 (category-keep   (if category-up +1 nil))
	 (tag-up          (and (org-em 'tag-up 'tag-down ss)
			       (org-cmp-tag a b)))
	 (tag-down        (if tag-up (- tag-up) nil))
	 (todo-state-up   (and (org-em 'todo-state-up 'todo-state-down ss)
			       (org-cmp-todo-state a b)))
	 (todo-state-down (if todo-state-up (- todo-state-up) nil))
	 (habit-up        (and (org-em 'habit-up 'habit-down ss)
			       (org-cmp-habit-p a b)))
	 (habit-down      (if habit-up (- habit-up) nil))
	 (alpha-up        (and (org-em 'alpha-up 'alpha-down ss)
			       (org-cmp-alpha a b)))
	 (alpha-down      (if alpha-up (- alpha-up) nil))
	 (need-user-cmp   (org-em 'user-defined-up 'user-defined-down ss))
	 user-defined-up user-defined-down)
      (when (and need-user-cmp org-agenda-cmp-user-defined
	         (functionp org-agenda-cmp-user-defined))
	(setq user-defined-up
	      (funcall org-agenda-cmp-user-defined a b)
	      user-defined-down (if user-defined-up (- user-defined-up) nil)))
      (cdr (assoc
	    (eval (cons 'or org-agenda-sorting-strategy-selected) t)
	    '((-1 . t) (1 . nil) (nil . nil)))))))

;;; Agenda restriction lock

(defvar org-agenda-restriction-lock-overlay (make-overlay 1 1)
  "Overlay to mark the headline to which agenda commands are restricted.")
(overlay-put org-agenda-restriction-lock-overlay
	     'face 'org-agenda-restriction-lock)
(overlay-put org-agenda-restriction-lock-overlay
	     'help-echo "Agendas are currently limited to this subtree.")
(delete-overlay org-agenda-restriction-lock-overlay)

(defun org-agenda-set-restriction-lock-from-agenda (arg)
  "Set the restriction lock to the agenda item at point from within the agenda.
When called with a `\\[universal-argument]' prefix, restrict to
the file which contains the item.
Argument ARG is the prefix argument."
  (interactive "P")
  (unless  (derived-mode-p 'org-agenda-mode)
    (user-error "Not in an Org agenda buffer"))
  (let* ((marker (or (org-get-at-bol 'org-marker)
                     (org-agenda-error)))
         (buffer (marker-buffer marker))
         (pos (marker-position marker)))
    (with-current-buffer buffer
      (goto-char pos)
      (org-agenda-set-restriction-lock arg))))

;;;###autoload
(defun org-agenda-set-restriction-lock (&optional type)
  "Set restriction lock for agenda to current subtree or file.
When in a restricted subtree, remove it.

The restriction will span over the entire file if TYPE is `file',
or if type is '(4), or if the cursor is before the first headline
in the file. Otherwise, only apply the restriction to the current
subtree."
  (interactive "P")
  (if (and org-agenda-overriding-restriction
	   (member org-agenda-restriction-lock-overlay
		   (overlays-at (point)))
	   (equal (overlay-start org-agenda-restriction-lock-overlay)
		  (point)))
      (org-agenda-remove-restriction-lock 'noupdate)
    (org-agenda-remove-restriction-lock 'noupdate)
    (and (equal type '(4)) (setq type 'file))
    (setq type (cond
		(type type)
		((org-at-heading-p) 'subtree)
		((condition-case nil (org-back-to-heading t) (error nil))
		 'subtree)
		(t 'file)))
    (if (eq type 'subtree)
	(progn
	  (setq org-agenda-restrict (current-buffer))
	  (setq org-agenda-overriding-restriction 'subtree)
	  (put 'org-agenda-files 'org-restrict
	       (list (buffer-file-name (buffer-base-buffer))))
	  (org-back-to-heading t)
	  (move-overlay org-agenda-restriction-lock-overlay
			(point)
			(if org-agenda-restriction-lock-highlight-subtree
			    (save-excursion (org-end-of-subtree t t) (point))
			  (point-at-eol)))
	  (move-marker org-agenda-restrict-begin (point))
	  (move-marker org-agenda-restrict-end
		       (save-excursion (org-end-of-subtree t t)))
	  (message "Locking agenda restriction to subtree"))
      (put 'org-agenda-files 'org-restrict
	   (list (buffer-file-name (buffer-base-buffer))))
      (setq org-agenda-restrict nil)
      (setq org-agenda-overriding-restriction 'file)
      (move-marker org-agenda-restrict-begin nil)
      (move-marker org-agenda-restrict-end nil)
      (message "Locking agenda restriction to file"))
    (setq current-prefix-arg nil))
  (org-agenda-maybe-redo))

(defun org-agenda-remove-restriction-lock (&optional noupdate)
  "Remove agenda restriction lock."
  (interactive "P")
  (if (not org-agenda-restrict)
      (message "No agenda restriction to remove.")
    (delete-overlay org-agenda-restriction-lock-overlay)
    (delete-overlay org-speedbar-restriction-lock-overlay)
    (setq org-agenda-overriding-restriction nil)
    (setq org-agenda-restrict nil)
    (put 'org-agenda-files 'org-restrict nil)
    (move-marker org-agenda-restrict-begin nil)
    (move-marker org-agenda-restrict-end nil)
    (setq current-prefix-arg nil)
    (message "Agenda restriction lock removed")
    (or noupdate (org-agenda-maybe-redo))))

(defun org-agenda-maybe-redo ()
  "If there is any window showing the agenda view, update it."
  (let ((w (get-buffer-window (or org-agenda-this-buffer-name
				  org-agenda-buffer-name)
			      t))
	(w0 (selected-window)))
    (when w
      (select-window w)
      (org-agenda-redo)
      (select-window w0)
      (if org-agenda-overriding-restriction
	  (message "Agenda view shifted to new %s restriction"
		   org-agenda-overriding-restriction)
	(message "Agenda restriction lock removed")))))

;;; Agenda commands

(defun org-agenda-check-type (error &rest types)
  "Check if agenda buffer or component is of allowed type.
If ERROR is non-nil, throw an error, otherwise just return nil.
Allowed types are `agenda' `todo' `tags' `search'."
  (cond ((not org-agenda-type)
	 (error "No Org agenda currently displayed"))
	((memq org-agenda-type types) t)
	(error
	 (error "Not allowed in '%s'-type agenda buffer or component" org-agenda-type))
	(t nil)))

(defun org-agenda-Quit ()
  "Exit the agenda, killing the agenda buffer.
Like `org-agenda-quit', but kill the buffer even when
`org-agenda-sticky' is non-nil."
  (interactive)
  (org-agenda--quit))

(defun org-agenda-quit ()
  "Exit the agenda.

When `org-agenda-sticky' is non-nil, bury the agenda buffer
instead of killing it.

When `org-agenda-restore-windows-after-quit' is non-nil, restore
the pre-agenda window configuration.

When column view is active, exit column view instead of the
agenda."
  (interactive)
  (org-agenda--quit org-agenda-sticky))

(defun org-agenda--quit (&optional bury)
  (if org-agenda-columns-active
      (org-columns-quit)
    (let ((wconf org-agenda-pre-window-conf)
	  (buf (current-buffer))
	  (org-agenda-last-indirect-window
	   (and (eq org-indirect-buffer-display 'other-window)
		org-agenda-last-indirect-buffer
		(get-buffer-window org-agenda-last-indirect-buffer))))
      (cond
       ((eq org-agenda-window-setup 'other-frame)
	(delete-frame))
       ((eq org-agenda-window-setup 'other-tab)
	(if (fboundp 'tab-bar-close-tab)
	    (tab-bar-close-tab)
	  (user-error "Your version of Emacs does not have tab bar mode support")))
       ((and org-agenda-restore-windows-after-quit
	     wconf)
	;; Maybe restore the pre-agenda window configuration.  Reset
	;; `org-agenda-pre-window-conf' before running
	;; `set-window-configuration', which loses the current buffer.
	(setq org-agenda-pre-window-conf nil)
	(set-window-configuration wconf))
       (t
	(when org-agenda-last-indirect-window
	  (delete-window org-agenda-last-indirect-window))
	(and (not (eq org-agenda-window-setup 'current-window))
	     (not (one-window-p))
	     (delete-window))))
      (if bury
	  ;; Set the agenda buffer as the current buffer instead of
	  ;; passing it as an argument to `bury-buffer' so that
	  ;; `bury-buffer' removes it from the window.
	  (with-current-buffer buf
	    (bury-buffer))
	(kill-buffer buf)
	(setq org-agenda-archives-mode nil
	      org-agenda-buffer nil)))))

(defun org-agenda-exit ()
  "Exit the agenda, killing Org buffers loaded by the agenda.
Like `org-agenda-Quit', but kill any buffers that were created by
the agenda.  Org buffers visited directly by the user will not be
touched.  Also, exit the agenda even if it is in column view."
  (interactive)
  (when org-agenda-columns-active
    (org-columns-quit))
  (org-release-buffers org-agenda-new-buffers)
  (setq org-agenda-new-buffers nil)
  (org-agenda-Quit))

(defun org-agenda-kill-all-agenda-buffers ()
  "Kill all buffers in `org-agenda-mode'.
This is used when toggling sticky agendas."
  (interactive)
  (let (blist)
    (dolist (buf (buffer-list))
      (when (with-current-buffer buf (eq major-mode 'org-agenda-mode))
	(push buf blist)))
    (mapc #'kill-buffer blist)))

(defun org-agenda-execute (arg)
  "Execute another agenda command, keeping same window.
So this is just a shortcut for \\<global-map>`\\[org-agenda]', available
in the agenda."
  (interactive "P")
  (let ((org-agenda-window-setup 'current-window))
    (org-agenda arg)))

(defun org-agenda-redo (&optional all)
  "Rebuild possibly ALL agenda view(s) in the current buffer."
  (interactive "P")
  (defvar org-agenda-tag-filter-while-redo) ;FIXME: Where is this var used?
  (let* ((p (or (and (looking-at "\\'") (1- (point))) (point)))
	 (cpa (unless (eq all t) current-prefix-arg))
	 (org-agenda-doing-sticky-redo org-agenda-sticky)
	 (org-agenda-sticky nil)
	 (org-agenda-buffer-name (or org-agenda-this-buffer-name
				     org-agenda-buffer-name))
	 (org-agenda-keep-modes t)
	 (tag-filter org-agenda-tag-filter)
	 (tag-preset (get 'org-agenda-tag-filter :preset-filter))
	 (top-hl-filter org-agenda-top-headline-filter)
	 (cat-filter org-agenda-category-filter)
	 (cat-preset (get 'org-agenda-category-filter :preset-filter))
	 (re-filter org-agenda-regexp-filter)
	 (re-preset (get 'org-agenda-regexp-filter :preset-filter))
	 (effort-filter org-agenda-effort-filter)
	 (effort-preset (get 'org-agenda-effort-filter :preset-filter))
	 (org-agenda-tag-filter-while-redo (or tag-filter tag-preset))
	 (cols org-agenda-columns-active)
	 (line (org-current-line))
	 (window-line (- line (org-current-line (window-start))))
	 (lprops (get 'org-agenda-redo-command 'org-lprops))
	 (redo-cmd (get-text-property p 'org-redo-cmd))
	 (last-args (get-text-property p 'org-last-args))
	 (org-agenda-overriding-cmd (get-text-property p 'org-series-cmd))
	 (org-agenda-overriding-cmd-arguments
	  (unless (eq all t)
	    (cond ((listp last-args)
		   (cons (or cpa (car last-args)) (cdr last-args)))
		  ((stringp last-args)
		   last-args))))
	 (series-redo-cmd (get-text-property p 'org-series-redo-cmd)))
    (put 'org-agenda-tag-filter :preset-filter nil)
    (put 'org-agenda-category-filter :preset-filter nil)
    (put 'org-agenda-regexp-filter :preset-filter nil)
    (put 'org-agenda-effort-filter :preset-filter nil)
    (and cols (org-columns-quit))
    (message "Rebuilding agenda buffer...")
    (if series-redo-cmd
	(eval series-redo-cmd t)
      (cl-progv
	  (mapcar #'car lprops)
	  (mapcar (lambda (binding) (eval (cadr binding) t)) lprops)
	(eval redo-cmd t)))
    (setq org-agenda-undo-list nil
	  org-agenda-pending-undo-list nil
	  org-agenda-tag-filter tag-filter
	  org-agenda-category-filter cat-filter
	  org-agenda-regexp-filter re-filter
	  org-agenda-effort-filter effort-filter
	  org-agenda-top-headline-filter top-hl-filter)
    (message "Rebuilding agenda buffer...done")
    (put 'org-agenda-tag-filter :preset-filter tag-preset)
    (put 'org-agenda-category-filter :preset-filter cat-preset)
    (put 'org-agenda-regexp-filter :preset-filter re-preset)
    (put 'org-agenda-effort-filter :preset-filter effort-preset)
    (let ((tag (or tag-filter tag-preset))
	  (cat (or cat-filter cat-preset))
	  (effort (or effort-filter effort-preset))
	  (re (or re-filter re-preset)))
      (when tag (org-agenda-filter-apply tag 'tag t))
      (when cat (org-agenda-filter-apply cat 'category))
      (when effort (org-agenda-filter-apply effort 'effort))
      (when re  (org-agenda-filter-apply re 'regexp)))
    (and top-hl-filter (org-agenda-filter-top-headline-apply top-hl-filter))
    (and cols (called-interactively-p 'any) (org-agenda-columns))
    (org-goto-line line)
    (when (called-interactively-p 'any) (recenter window-line))))

(defun org-agenda-redo-all (&optional exhaustive)
  "Rebuild all agenda views in the current buffer.
With a prefix argument, do so in all agenda buffers."
  (interactive "P")
  (if exhaustive
      (dolist (buffer (buffer-list))
        (with-current-buffer buffer
          (when (derived-mode-p 'org-agenda-mode)
            (org-agenda-redo t))))
    (org-agenda-redo t)))

(defvar org-global-tags-completion-table nil)
(defvar org-agenda-filter-form nil)
(defvar org-agenda-filtered-by-category nil)

(defsubst org-agenda-get-category ()
  "Return the category of the agenda line."
  (org-get-at-bol 'org-category))

(defun org-agenda-filter-by-category (strip)
  "Filter lines in the agenda buffer that have a specific category.
The category is that of the current line.
With a `\\[universal-argument]' prefix argument, exclude the lines of that category.
When there is already a category filter in place, this command removes the
filter."
  (interactive "P")
  (if (and org-agenda-filtered-by-category
	   org-agenda-category-filter)
      (org-agenda-filter-show-all-cat)
    (let ((cat (org-no-properties (org-get-at-eol 'org-category 1))))
      (cond
       ((and cat strip)
        (org-agenda-filter-apply
         (push (concat "-" cat) org-agenda-category-filter) 'category))
       (cat
        (org-agenda-filter-apply
         (setq org-agenda-category-filter
	       (list (concat "+" cat)))
	 'category))
       (t (error "No category at point"))))))

(defun org-find-top-headline (&optional pos)
  "Find the topmost parent headline and return it.
POS when non-nil is the marker or buffer position to start the
search from."
  (save-excursion
    (with-current-buffer (if (markerp pos) (marker-buffer pos) (current-buffer))
      (when pos (goto-char pos))
      ;; Skip up to the topmost parent.
      (while (org-up-heading-safe))
      (ignore-errors
	(replace-regexp-in-string
	 "^\\[[0-9]+/[0-9]+\\] *\\|^\\[%[0-9]+\\] *" ""
	 (nth 4 (org-heading-components)))))))

(defvar org-agenda-filtered-by-top-headline nil)
(defun org-agenda-filter-by-top-headline (strip)
  "Keep only those lines that are descendants from the same top headline.
The top headline is that of the current line.  With prefix arg STRIP, hide
all lines of the category at point."
  (interactive "P")
  (if org-agenda-filtered-by-top-headline
      (progn
        (setq org-agenda-filtered-by-top-headline nil
	      org-agenda-top-headline-filter nil)
        (org-agenda-filter-show-all-top-filter))
    (let ((toph (org-find-top-headline (org-get-at-bol 'org-hd-marker))))
      (if toph (org-agenda-filter-top-headline-apply toph strip)
        (error "No top-level headline at point")))))

(defvar org-agenda-regexp-filter nil)
(defun org-agenda-filter-by-regexp (strip-or-accumulate)
  "Filter agenda entries by a regular expressions.
You will be prompted for the regular expression, and the agenda
view will only show entries that are matched by that expression.

With one `\\[universal-argument]' prefix argument, hide entries matching the regexp.
When there is already a regexp filter active, this command removed the
filter.  However, with two `\\[universal-argument]' prefix arguments, add a new condition to
an already existing regexp filter."
  (interactive "P")
  (let* ((strip (equal strip-or-accumulate '(4)))
	 (accumulate (equal strip-or-accumulate '(16))))
    (cond
     ((and org-agenda-regexp-filter (not accumulate))
      (org-agenda-filter-show-all-re)
      (message "Regexp filter removed"))
     (t (let ((flt (concat (if strip "-" "+")
			   (read-from-minibuffer
			    (if strip
				"Hide entries matching regexp: "
			      "Narrow to entries matching regexp: ")))))
	  (push flt org-agenda-regexp-filter)
	  (org-agenda-filter-apply org-agenda-regexp-filter 'regexp))))))

(defvar org-agenda-effort-filter nil)
(defun org-agenda-filter-by-effort (strip-or-accumulate)
  "Filter agenda entries by effort.
With no `\\[universal-argument]' prefix argument, keep entries matching the effort condition.
With one `\\[universal-argument]' prefix argument, filter out entries matching the condition.
With two `\\[universal-argument]' prefix arguments, add a second condition to the existing filter.
This last option is in practice not very useful, but it is available for
consistency with the other filter commands."
  (interactive "P")
  (let* ((efforts (split-string
		   (or (cdr (assoc-string (concat org-effort-property "_ALL")
					  org-global-properties
					  t))
		       "0 0:10 0:30 1:00 2:00 3:00 4:00 5:00 6:00 7:00")))
	 ;; XXX: the following handles only up to 10 different
	 ;; effort values.
	 (allowed-keys (if (null efforts) nil
			 (mapcar (lambda (n) (mod n 10)) ;turn 10 into 0
				 (number-sequence 1 (length efforts)))))
	 (keep (equal strip-or-accumulate '(16)))
	 (negative (equal strip-or-accumulate '(4)))
	 (current org-agenda-effort-filter)
	 (op nil))
    (while (not (memq op '(?< ?> ?= ?_)))
      (setq op (read-char-exclusive
		"Effort operator? (> = or <)     or press `_' again to remove filter")))
    ;; Select appropriate duration.  Ignore non-digit characters.
    (if (eq op ?_)
	(progn
	  (org-agenda-filter-show-all-effort)
	  (message "Effort filter removed"))
      (let ((prompt
	     (apply #'format
		    (concat "Effort %c "
			    (mapconcat (lambda (s) (concat "[%d]" s))
				       efforts
				       " "))
		    op allowed-keys))
	    (eff -1))
	(while (not (memq eff allowed-keys))
	  (message prompt)
	  (setq eff (- (read-char-exclusive) 48)))
	(org-agenda-filter-show-all-effort)
	(setq org-agenda-effort-filter
	      (append
	       (list (concat (if negative "-" "+")
			     (char-to-string op)
			     ;; Numbering is 1 2 3 ... 9 0, but we want
			     ;; 0 1 2 ... 8 9.
			     (nth (mod (1- eff) 10) efforts)))
	       (if keep current nil)))
	(org-agenda-filter-apply org-agenda-effort-filter 'effort)))))

(defun org-agenda-filter (&optional strip-or-accumulate)
  "Prompt for a general filter string and apply it to the agenda.

The string may contain filter elements like

+category
+tag
+<effort        > and = are also allowed as effort operators
+/regexp/

Instead of `+', `-' is allowed to strip the agenda of matching entries.
`+' is optional if it is not required to separate two string parts.
Multiple filter elements can be concatenated without spaces, for example

     +work-John<0:10-/plot/

selects entries with category `work' and effort estimates below 10 minutes,
and deselects entries with tag `John' or matching the regexp `plot'.

During entry of the filter, completion for tags, categories and effort
values is offered.  Since the syntax for categories and tags is identical
there should be no overlap between categories and tags.  If there is, tags
get priority.

A single `\\[universal-argument]' prefix arg STRIP-OR-ACCUMULATE will negate the
entire filter, which can be useful in connection with the prompt history.

A double `\\[universal-argument] \\[universal-argument]' prefix arg will add the new filter elements to the
existing ones. A shortcut for this is to add an additional `+' at the
beginning of the string, like `+-John'.

With a triple prefix argument, execute the computed filtering defined in
the variable `org-agenda-auto-exclude-function'."
  (interactive "P")
  (if (equal strip-or-accumulate '(64))
      ;; Execute the auto-exclude action
      (if (not org-agenda-auto-exclude-function)
	  (user-error "`org-agenda-auto-exclude-function' is undefined")
	(org-agenda-filter-show-all-tag)
	(setq org-agenda-tag-filter nil)
	(dolist (tag (org-agenda-get-represented-tags))
	  (let ((modifier (funcall org-agenda-auto-exclude-function tag)))
	    (when modifier
	      (push modifier org-agenda-tag-filter))))
	(unless (null org-agenda-tag-filter)
	  (org-agenda-filter-apply org-agenda-tag-filter 'tag 'expand)))
    ;; Prompt for a filter and act
    (let* ((tag-list (org-agenda-get-represented-tags))
	   (category-list (org-agenda-get-represented-categories))
	   (negate (equal strip-or-accumulate '(4)))
	   (cf (mapconcat #'identity org-agenda-category-filter ""))
	   (tf (mapconcat #'identity org-agenda-tag-filter ""))
	   ;; (rpl-fn (lambda (c) (replace-regexp-in-string "^\\+" "" (or (car c) ""))))
	   (ef (replace-regexp-in-string "^\\+" "" (or (car org-agenda-effort-filter) "")))
	   (rf (replace-regexp-in-string "^\\+" "" (or (car org-agenda-regexp-filter) "")))
	   (ff (concat cf tf ef (when (not (equal rf "")) (concat "/" rf "/"))))
	   (f-string (completing-read
		      (concat
		       (if negate "Negative filter" "Filter")
		       " [+cat-tag<0:10-/regexp/]: ")
		      #'org-agenda-filter-completion-function
		      nil nil ff))
	   (keep (or (if (string-match "^\\+[+-]" f-string)
			 (progn (setq f-string (substring f-string 1)) t))
		     (equal strip-or-accumulate '(16))))
	   (fc (if keep org-agenda-category-filter))
	   (ft (if keep org-agenda-tag-filter))
	   (fe (if keep org-agenda-effort-filter))
	   (fr (if keep org-agenda-regexp-filter))
	   pm s)
      ;; If the filter contains a double-quoted string, replace a
      ;; single hyphen by the arbitrary and temporary string "~~~"
      ;; to disambiguate such hyphens from syntactic ones.
      (setq f-string (replace-regexp-in-string
		      "\"\\([^\"]*\\)-\\([^\"]*\\)\"" "\"\\1~~~\\2\"" f-string))
      (while (string-match "^[ \t]*\\([-+]\\)?\\(\\([^-+<>=/ \t]+\\)\\|\\([<>=][0-9:]+\\)\\|\\(/\\([^/]+\\)/?\\)\\)" f-string)
	(setq pm (if (match-beginning 1) (match-string 1 f-string) "+"))
	(when negate
	  (setq pm (if (equal pm "+") "-" "+")))
	(cond
	 ((match-beginning 3)
	  ;; category or tag
	  (setq s (replace-regexp-in-string ; Remove the temporary special string.
		   "~~~" "-" (match-string 3 f-string)))
	  (cond
	   ((member s tag-list)
	    (org-pushnew-to-end (concat pm s) ft))
	   ((member s category-list)
	    (org-pushnew-to-end (concat pm ; Remove temporary double quotes.
				        (replace-regexp-in-string "\"\\(.*\\)\"" "\\1" s))
				fc))
	   (t (message
	       "`%s%s' filter ignored because tag/category is not represented"
	       pm s))))
	 ((match-beginning 4)
	  ;; effort
	  (org-pushnew-to-end (concat pm (match-string 4 f-string)) fe))
	 ((match-beginning 5)
	  ;; regexp
	  (org-pushnew-to-end (concat pm (match-string 6 f-string)) fr)))
	(setq f-string (substring f-string (match-end 0))))
      (org-agenda-filter-remove-all)
      (and fc (org-agenda-filter-apply
	       (setq org-agenda-category-filter fc) 'category))
      (and ft (org-agenda-filter-apply
	       (setq org-agenda-tag-filter ft) 'tag 'expand))
      (and fe (org-agenda-filter-apply
	       (setq org-agenda-effort-filter fe) 'effort))
      (and fr (org-agenda-filter-apply
	       (setq org-agenda-regexp-filter fr) 'regexp))
      (run-hooks 'org-agenda-filter-hook))))

(defun org-agenda-filter-completion-function (string _predicate &optional flag)
  "Complete a complex filter string.
FLAG specifies the type of completion operation to perform.  This
function is passed as a collection function to `completing-read',
which see."
  (let ((completion-ignore-case t)	;tags are case-sensitive
	(confirm (lambda (x) (stringp x)))
	(prefix "")
	(operator "")
	table)
    (when (string-match "^\\(.*\\([-+<>=]\\)\\)\\([^-+<>=]*\\)$" string)
      (setq prefix (match-string 1 string)
	    operator (match-string 2 string)
	    string (match-string 3 string)))
    (cond
     ((member operator '("+" "-" "" nil))
      (setq table (append (org-agenda-get-represented-categories)
			  (org-agenda-get-represented-tags))))
     ((member operator '("<" ">" "="))
      (setq table (split-string
		   (or (cdr (assoc-string (concat org-effort-property "_ALL")
					  org-global-properties
					  t))
		       "0 0:10 0:30 1:00 2:00 3:00 4:00 5:00 6:00 7:00")
		   " +")))
     (t (setq table nil)))
    (pcase flag
      (`t (all-completions string table confirm))
      (`lambda (assoc string table)) ;exact match?
      (`nil
       (pcase (try-completion string table confirm)
	 ((and completion (pred stringp))
	  (concat prefix completion))
	 (completion completion)))
      (_ nil))))

(defun org-agenda-filter-remove-all ()
  "Remove all filters from the current agenda buffer."
  (interactive)
  (when org-agenda-tag-filter
    (org-agenda-filter-show-all-tag))
  (when org-agenda-category-filter
    (org-agenda-filter-show-all-cat))
  (when org-agenda-regexp-filter
    (org-agenda-filter-show-all-re))
  (when org-agenda-top-headline-filter
    (org-agenda-filter-show-all-top-filter))
  (when org-agenda-effort-filter
    (org-agenda-filter-show-all-effort))
  (org-agenda-finalize)
  (when (called-interactively-p 'interactive)
    (message "All agenda filters removed")))

(defun org-agenda-filter-by-tag (strip-or-accumulate &optional char exclude)
  "Keep only those lines in the agenda buffer that have a specific tag.

The tag is selected with its fast selection letter, as configured.

With a `\\[universal-argument]' prefix, apply the filter negatively, stripping all matches.

With a `\\[universal-argument] \\[universal-argument]' prefix, add the new tag to the existing filter
instead of replacing it.

With a `\\[universal-argument] \\[universal-argument] \\[universal-argument]' prefix, filter the literal tag, \
i.e. don't
filter on all its group members.

A lisp caller can specify CHAR.  EXCLUDE means that the new tag
should be used to exclude the search - the interactive user can
also press `-' or `+' to switch between filtering and excluding."
  (interactive "P")
  (let* ((alist org-tag-alist-for-agenda)
	 (seen-chars nil)
	 (tag-chars (mapconcat
		     (lambda (x) (if (and (not (symbolp (car x)))
					  (cdr x)
					  (not (member (cdr x) seen-chars)))
				     (progn
				       (push (cdr x) seen-chars)
				       (char-to-string (cdr x)))
				   ""))
		     org-tag-alist-for-agenda ""))
	 (valid-char-list (append '(?\t ?\r ?\\ ?. ?\s ?q)
				  (string-to-list tag-chars)))
	 (exclude (or exclude (equal strip-or-accumulate '(4))))
	 (accumulate (equal strip-or-accumulate '(16)))
	 (expand (not (equal strip-or-accumulate '(64))))
	 (inhibit-read-only t)
	 (current org-agenda-tag-filter)
	 a tag) ;; n
    (unless char
      (while (not (memq char valid-char-list))
	(org-unlogged-message
	 "%s by tag%s: [%s ]tag-char [TAB]tag %s[\\]off [q]uit"
	 (if exclude "Exclude[+]" "Filter[-]")
	 (if expand "" " (no grouptag expand)")
	 tag-chars
	 (if org-agenda-auto-exclude-function "[RET] " ""))
	(setq char (read-char-exclusive))
	;; Excluding or filtering down
	(cond ((eq char ?-) (setq exclude t))
	      ((eq char ?+) (setq exclude nil)))))
    (when (eq char ?\t)
      (unless (local-variable-p 'org-global-tags-completion-table)
	(setq-local org-global-tags-completion-table
		    (org-global-tags-completion-table)))
      (let ((completion-ignore-case t))
	(setq tag (completing-read
		   "Tag: " org-global-tags-completion-table nil t))))
    (cond
     ((eq char ?\r)
      (org-agenda-filter-show-all-tag)
      (when org-agenda-auto-exclude-function
	(setq org-agenda-tag-filter nil)
	(dolist (tag (org-agenda-get-represented-tags))
	  (let ((modifier (funcall org-agenda-auto-exclude-function tag)))
	    (when modifier
	      (push modifier org-agenda-tag-filter))))
	(unless (null org-agenda-tag-filter)
	  (org-agenda-filter-apply org-agenda-tag-filter 'tag expand))))
     ((eq char ?\\)
      (org-agenda-filter-show-all-tag)
      (when (get 'org-agenda-tag-filter :preset-filter)
	(org-agenda-filter-apply org-agenda-tag-filter 'tag expand)))
     ((eq char ?.)
      (setq org-agenda-tag-filter
	    (mapcar (lambda(tag) (concat "+" tag))
		    (org-get-at-bol 'tags)))
      (org-agenda-filter-apply org-agenda-tag-filter 'tag expand))
     ((eq char ?q)) ;If q, abort (even if there is a q-key for a tag...)
     ((or (eq char ?\s)
	  (setq a (rassoc char alist))
	  (and tag (setq a (cons tag nil))))
      (org-agenda-filter-show-all-tag)
      (setq tag (car a))
      (setq org-agenda-tag-filter
	    (cons (concat (if exclude "-" "+") tag)
		  (if accumulate current nil)))
      (org-agenda-filter-apply org-agenda-tag-filter 'tag expand))
     (t (error "Invalid tag selection character %c" char)))))

(defun org-agenda-get-represented-categories ()
  "Return a list of all categories used in this agenda buffer."
  (or org-agenda-represented-categories
      (when (derived-mode-p 'org-agenda-mode)
	(let ((pos (point-min)) categories)
	  (while (and (< pos (point-max))
		      (setq pos (next-single-property-change
				 pos 'org-category nil (point-max))))
	    (push (get-text-property pos 'org-category) categories))
	  (setq org-agenda-represented-categories
		;; Enclose category names with a hyphen in double
		;; quotes to process them specially in `org-agenda-filter'.
		(mapcar (lambda (s) (if (string-match-p "-" s) (format "\"%s\"" s) s))
			(nreverse (org-uniquify (delq nil categories)))))))))

(defvar org-tag-groups-alist-for-agenda)
(defun org-agenda-get-represented-tags ()
  "Return a list of all tags used in this agenda buffer.
These will be lower-case, for filtering."
  (or org-agenda-represented-tags
      (when (derived-mode-p 'org-agenda-mode)
	(let ((pos (point-min)) tags-lists tt)
	  (while (and (< pos (point-max))
		      (setq pos (next-single-property-change
				 pos 'tags nil (point-max))))
	    (setq tt (get-text-property pos 'tags))
	    (if tt (push tt tags-lists)))
	  (setq tags-lists
		(nreverse (org-uniquify
			   (delq nil (apply #'append tags-lists)))))
	  (dolist (tag tags-lists)
	    (mapc
	     (lambda (group)
	       (when (member tag group)
		 (push (car group) tags-lists)))
	     org-tag-groups-alist-for-agenda))
	  (setq org-agenda-represented-tags tags-lists)))))

(defun org-agenda-filter-make-matcher (filter type &optional expand)
  "Create the form that tests a line for agenda filter.  Optional
argument EXPAND can be used for the TYPE tag and will expand the
tags in the FILTER if any of the tags in FILTER are grouptags."
  (let ((multi-pos-cats
	 (and (eq type 'category)
	      (string-match-p "\\+.*\\+"
			      (mapconcat (lambda (cat) (substring cat 0 1))
					 filter ""))))
	f f1)
    (cond
     ;; Tag filter
     ((eq type 'tag)
      (setq filter
	    (delete-dups
	     (append (get 'org-agenda-tag-filter :preset-filter)
		     filter)))
      (dolist (x filter)
	(let ((op (string-to-char x)))
	  (if expand (setq x (org-agenda-filter-expand-tags (list x) t))
	    (setq x (list x)))
	  (setq f1 (org-agenda-filter-make-matcher-tag-exp x op))
	  (push f1 f))))
     ;; Category filter
     ((eq type 'category)
      (setq filter
	    (delete-dups
	     (append (get 'org-agenda-category-filter :preset-filter)
		     filter)))
      (dolist (x filter)
	(if (equal "-" (substring x 0 1))
	    (setq f1 (list 'not (list 'equal (substring x 1) 'cat)))
	  (setq f1 (list 'equal (substring x 1) 'cat)))
	(push f1 f)))
     ;; Regexp filter
     ((eq type 'regexp)
      (setq filter
	    (delete-dups
	     (append (get 'org-agenda-regexp-filter :preset-filter)
		     filter)))
      (dolist (x filter)
	(if (equal "-" (substring x 0 1))
	    (setq f1 (list 'not (list 'string-match (substring x 1) 'txt)))
	  (setq f1 (list 'string-match (substring x 1) 'txt)))
	(push f1 f)))
     ;; Effort filter
     ((eq type 'effort)
      (setq filter
	    (delete-dups
	     (append (get 'org-agenda-effort-filter :preset-filter)
		     filter)))
      (dolist (x filter)
	(push (org-agenda-filter-effort-form x) f))))
    (cons (if multi-pos-cats 'or 'and) (nreverse f))))

(defun org-agenda-filter-make-matcher-tag-exp (tags op)
  "Return a form associated to tag-expression TAGS.
Build a form testing a line for agenda filter for
tag-expressions.  OP is an operator of type CHAR that allows the
function to set the right switches in the returned form."
  (let (form)
    ;; Any of the expressions can match if OP is +, all must match if
    ;; the operator is -.
    (dolist (x tags (cons (if (eq op ?-) 'and 'or) form))
      (let* ((tag (substring x 1))
	     (f (cond
		 ((string= "" tag) 'tags)
		 ((and (string-match-p "\\`{" tag) (string-match-p "}\\'" tag))
		  ;; TAG is a regexp.
		  (list 'org-match-any-p (substring tag 1 -1) 'tags))
		 (t (list 'member tag 'tags)))))
	(push (if (eq op ?-) (list 'not f) f) form)))))

(defun org-agenda-filter-effort-form (e)
  "Return the form to compare the effort of the current line with what E says.
E looks like \"+<2:25\"."
  (let (op)
    (setq e (substring e 1))
    (setq op (string-to-char e) e (substring e 1))
    (setq op (cond ((equal op ?<) '<=)
		   ((equal op ?>) '>=)
		   ((equal op ??) op)
		   (t '=)))
    (list 'org-agenda-compare-effort (list 'quote op)
	  (org-duration-to-minutes e))))

(defun org-agenda-compare-effort (op value)
  "Compare the effort of the current line with VALUE, using OP.
If the line does not have an effort defined, return nil."
  ;; `effort-minutes' property cannot be extracted directly from
  ;; current line but is stored as a property in `txt'.
  (let ((effort (get-text-property 0 'effort-minutes (org-get-at-bol 'txt))))
    (funcall op
	     (or effort (if org-agenda-sort-noeffort-is-high 32767 -1))
	     value)))

(defun org-agenda-filter-expand-tags (filter &optional no-operator)
  "Expand group tags in FILTER for the agenda.
When NO-OPERATOR is non-nil, do not add the + operator to
returned tags."
  (if org-group-tags
      (let (case-fold-search rtn)
	(mapc
	 (lambda (f)
	   (let (f0 dir)
	     (if (string-match "^\\([+-]\\)\\(.+\\)" f)
		 (setq dir (match-string 1 f) f0 (match-string 2 f))
	       (setq dir (if no-operator "" "+") f0 f))
	     (setq rtn (append (mapcar (lambda(f1) (concat dir f1))
				       (org-tags-expand f0 t))
			       rtn))))
	 filter)
	(reverse rtn))
    filter))

(defun org-agenda-filter-apply (filter type &optional expand)
  "Set FILTER as the new agenda filter and apply it.
Optional argument EXPAND can be used for the TYPE tag and will
expand the tags in the FILTER if any of the tags in FILTER are
grouptags."
  ;; Deactivate `org-agenda-entry-text-mode' when filtering
  (when org-agenda-entry-text-mode (org-agenda-entry-text-mode))
  (setq org-agenda-filter-form (org-agenda-filter-make-matcher
				filter type expand))
  ;; Only set `org-agenda-filtered-by-category' to t when a unique
  ;; category is used as the filter:
  (setq org-agenda-filtered-by-category
	(and (eq type 'category)
	     (not (equal (substring (car filter) 0 1) "-"))))
  (org-agenda-set-mode-name)
  (save-excursion
    (goto-char (point-min))
    (while (not (eobp))
      (when (or (org-get-at-bol 'org-hd-marker)
		(org-get-at-bol 'org-marker))
	(org-dlet
	    ((tags (org-get-at-bol 'tags))
	     (cat (org-agenda-get-category))
	     (txt (or (org-get-at-bol 'txt) "")))
	  (unless (eval org-agenda-filter-form t)
	    (org-agenda-filter-hide-line type))))
      (beginning-of-line 2)))
  (when (get-char-property (point) 'invisible)
    (ignore-errors (org-agenda-previous-line))))

(defun org-agenda-filter-top-headline-apply (hl &optional negative)
  "Filter by top headline HL."
  (org-agenda-set-mode-name)
  (save-excursion
    (goto-char (point-min))
    (while (not (eobp))
      (let* ((pos (org-get-at-bol 'org-hd-marker))
             (tophl (and pos (org-find-top-headline pos))))
        (when (and tophl (funcall (if negative 'identity 'not)
				  (string= hl tophl)))
          (org-agenda-filter-hide-line 'top-headline)))
      (beginning-of-line 2)))
  (when (get-char-property (point) 'invisible)
    (org-agenda-previous-line))
  (setq org-agenda-top-headline-filter hl
	org-agenda-filtered-by-top-headline t))

(defun org-agenda-filter-hide-line (type)
  "If current line is TYPE, hide it in the agenda buffer."
  (let* (buffer-invisibility-spec
	 (beg (max (point-min) (1- (point-at-bol))))
	 (end (point-at-eol)))
    (let ((inhibit-read-only t))
      (add-text-properties
       beg end `(invisible org-filtered org-filter-type ,type)))))

(defun org-agenda-remove-filter (type)
  "Remove filter of type TYPE from the agenda buffer."
  (interactive)
  (save-excursion
    (goto-char (point-min))
    (let ((inhibit-read-only t) pos)
      (while (setq pos (text-property-any (point) (point-max)
					  'org-filter-type type))
	(goto-char pos)
	(remove-text-properties
	 (point) (next-single-property-change (point) 'org-filter-type)
	 `(invisible org-filtered org-filter-type ,type))))
    (set (intern (format "org-agenda-%s-filter" (intern-soft type))) nil)
    (setq org-agenda-filter-form nil)
    (org-agenda-set-mode-name)
    (org-agenda-finalize)))

(defun org-agenda-filter-show-all-tag nil
  (org-agenda-remove-filter 'tag))
(defun org-agenda-filter-show-all-re nil
  (org-agenda-remove-filter 'regexp))
(defun org-agenda-filter-show-all-effort nil
  (org-agenda-remove-filter 'effort))
(defun org-agenda-filter-show-all-cat nil
  (org-agenda-remove-filter 'category))
(defun org-agenda-filter-show-all-top-filter nil
  (org-agenda-remove-filter 'top-headline))

(defun org-agenda-manipulate-query-add ()
  "Manipulate the query by adding a search term with positive selection.
Positive selection means the term must be matched for selection of an entry."
  (interactive)
  (org-agenda-manipulate-query ?\[))
(defun org-agenda-manipulate-query-subtract ()
  "Manipulate the query by adding a search term with negative selection.
Negative selection means term must not be matched for selection of an entry."
  (interactive)
  (org-agenda-manipulate-query ?\]))
(defun org-agenda-manipulate-query-add-re ()
  "Manipulate the query by adding a search regexp with positive selection.
Positive selection means the regexp must match for selection of an entry."
  (interactive)
  (org-agenda-manipulate-query ?\{))
(defun org-agenda-manipulate-query-subtract-re ()
  "Manipulate the query by adding a search regexp with negative selection.
Negative selection means regexp must not match for selection of an entry."
  (interactive)
  (org-agenda-manipulate-query ?\}))
(defun org-agenda-manipulate-query (char)
  (cond
   ((eq org-agenda-type 'agenda)
    (let ((org-agenda-include-inactive-timestamps t))
      (org-agenda-redo))
    (message "Display now includes inactive timestamps as well"))
   ((eq org-agenda-type 'search)
    (org-add-to-string
     'org-agenda-query-string
     (if org-agenda-last-search-view-search-was-boolean
	 (cdr (assoc char '((?\[ . " +") (?\] . " -")
			    (?\{ . " +{}") (?\} . " -{}"))))
       " "))
    (setq org-agenda-redo-command
	  (list 'org-search-view
		(car (get-text-property (min (1- (point-max)) (point))
					'org-last-args))
		org-agenda-query-string
		(+ (length org-agenda-query-string)
		   (if (member char '(?\{ ?\})) 0 1))))
    (set-register org-agenda-query-register org-agenda-query-string)
    (let ((org-agenda-overriding-arguments
	   (cdr org-agenda-redo-command)))
      (org-agenda-redo)))
   (t (error "Cannot manipulate query for %s-type agenda buffers"
	     org-agenda-type))))

(defun org-add-to-string (var string)
  (set var (concat (symbol-value var) string)))

(defun org-agenda-goto-date (date)
  "Jump to DATE in agenda."
  (interactive
   (list
    (let ((org-read-date-prefer-future org-agenda-jump-prefer-future))
      (org-read-date))))
  (let* ((day (time-to-days (org-time-string-to-time date)))
	 (org-agenda-sticky-orig org-agenda-sticky)
	 (org-agenda-buffer-tmp-name (buffer-name))
	 (args (get-text-property (min (1- (point-max)) (point)) 'org-last-args))
	 (0-arg (or current-prefix-arg (car args)))
	 (2-arg (nth 2 args))
	 (with-hour-p (nth 4 org-agenda-redo-command))
	 (newcmd (list 'org-agenda-list 0-arg date
		       (org-agenda-span-to-ndays
			2-arg (org-time-string-to-absolute date))
		       with-hour-p))
	 (newargs (cdr newcmd))
	 (inhibit-read-only t)
	 org-agenda-sticky)
    (if (not (org-agenda-check-type t 'agenda))
	(error "Not available in non-agenda views")
      (add-text-properties (point-min) (point-max)
			   `(org-redo-cmd ,newcmd org-last-args ,newargs))
      (org-agenda-redo)
      (goto-char (point-min))
      (while (not (or (= (or (get-text-property (point) 'day) 0) day)
		      (save-excursion (move-beginning-of-line 2) (eobp))))
	(move-beginning-of-line 2))
      (setq org-agenda-sticky org-agenda-sticky-orig
	    org-agenda-this-buffer-is-sticky org-agenda-sticky))))

(defun org-agenda-goto-today ()
  "Go to today."
  (interactive)
  (org-agenda-check-type t 'agenda)
  (let* ((args (get-text-property (min (1- (point-max)) (point)) 'org-last-args))
	 (curspan (nth 2 args))
	 (tdpos (text-property-any (point-min) (point-max) 'org-today t)))
    (cond
     (tdpos (goto-char tdpos))
     ((eq org-agenda-type 'agenda)
      (let* ((sd (org-agenda-compute-starting-span
		  (org-today) (or curspan org-agenda-span)))
	     (org-agenda-overriding-arguments args))
	(setf (nth 1 org-agenda-overriding-arguments) sd)
	(org-agenda-redo)
	(org-agenda-find-same-or-today-or-agenda)))
     (t (error "Cannot find today")))))

(defun org-agenda-find-same-or-today-or-agenda (&optional cnt)
  (goto-char
   (or (and cnt (text-property-any (point-min) (point-max) 'org-day-cnt cnt))
       (text-property-any (point-min) (point-max) 'org-today t)
       (text-property-any (point-min) (point-max) 'org-agenda-type 'agenda)
       (and (get-text-property (min (1- (point-max)) (point)) 'org-series)
	    (org-agenda-backward-block))
       (point-min))))

(defun org-agenda-backward-block ()
  "Move backward by one agenda block."
  (interactive)
  (org-agenda-forward-block 'backward))

(defun org-agenda-forward-block (&optional backward)
  "Move forward by one agenda block.
When optional argument BACKWARD is set, go backward."
  (interactive)
  (cond ((not (derived-mode-p 'org-agenda-mode))
	 (user-error
	  "Cannot execute this command outside of org-agenda-mode buffers"))
	((looking-at (if backward "\\`" "\\'"))
	 (message "Already at the %s block" (if backward "first" "last")))
	(t (let ((_pos (prog1 (point)
			 (ignore-errors (if backward (backward-char 1)
					  (move-end-of-line 1)))))
		 (f (if backward
			#'previous-single-property-change
		      #'next-single-property-change))
		 moved dest)
	     (while (and (setq dest (funcall
				     f (point) 'org-agenda-structural-header))
			 (not (get-text-property
			       (point) 'org-agenda-structural-header)))
	       (setq moved t)
	       (goto-char dest))
	     (if moved (move-beginning-of-line 1)
	       (goto-char (if backward (point-min) (point-max)))
	       (move-beginning-of-line 1)
	       (message "No %s block" (if backward "previous" "further")))))))

(defun org-agenda-later (arg)
  "Go forward in time by the current span.
With prefix ARG, go forward that many times the current span."
  (interactive "p")
  (org-agenda-check-type t 'agenda)
  (let* ((wstart (window-start))
         (args (get-text-property (min (1- (point-max)) (point)) 'org-last-args))
	 (span (or (nth 2 args) org-agenda-current-span))
	 (sd (or (nth 1 args) (org-get-at-bol 'day) org-starting-day))
	 (greg (calendar-gregorian-from-absolute sd))
	 (cnt (org-get-at-bol 'org-day-cnt))
	 greg2)
    (cond
     ((numberp span)
      (setq sd (+ (* span arg) sd)))
     ((eq span 'day)
      (setq sd (+ arg sd)))
     ((eq span 'week)
      (setq sd (+ (* 7 arg) sd)))
     ((eq span 'fortnight)
      (setq sd (+ (* 14 arg) sd)))
     ((eq span 'month)
      (setq greg2 (list (+ (car greg) arg) (nth 1 greg) (nth 2 greg))
	    sd (calendar-absolute-from-gregorian greg2))
      (setcar greg2 (1+ (car greg2))))
     ((eq span 'year)
      (setq greg2 (list (car greg) (nth 1 greg) (+ arg (nth 2 greg)))
	    sd (calendar-absolute-from-gregorian greg2))
      (setcar (nthcdr 2 greg2) (1+ (nth 2 greg2))))
     (t
      (setq sd (+ (* span arg) sd))))
    (let ((org-agenda-overriding-cmd
	   ;; `cmd' may have been set by `org-agenda-run-series' which
	   ;; uses `org-agenda-overriding-cmd' to decide whether
	   ;; overriding is allowed for `cmd'
	   (get-text-property (min (1- (point-max)) (point)) 'org-series-cmd))
	  (org-agenda-overriding-arguments
	   (list (car args) sd span)))
      (org-agenda-redo)
      (org-agenda-find-same-or-today-or-agenda cnt))
    (set-window-start nil wstart)))

(defun org-agenda-earlier (arg)
  "Go backward in time by the current span.
With prefix ARG, go backward that many times the current span."
  (interactive "p")
  (org-agenda-later (- arg)))

(defun org-agenda-view-mode-dispatch ()
  "Call one of the view mode commands."
  (interactive)
  (org-unlogged-message
   "View: [d]ay  [w]eek  for[t]night  [m]onth  [y]ear  [SPC]reset  [q]uit/abort
       time[G]rid   [[]inactive  [f]ollow      [l]og    [L]og-all   [c]lockcheck
       [a]rch-trees [A]rch-files clock[R]eport include[D]iary       [E]ntryText")
  (pcase (read-char-exclusive)
    (?\ (call-interactively 'org-agenda-reset-view))
    (?d (call-interactively 'org-agenda-day-view))
    (?w (call-interactively 'org-agenda-week-view))
    (?t (call-interactively 'org-agenda-fortnight-view))
    (?m (call-interactively 'org-agenda-month-view))
    (?y (call-interactively 'org-agenda-year-view))
    (?l (call-interactively 'org-agenda-log-mode))
    (?L (org-agenda-log-mode '(4)))
    (?c (org-agenda-log-mode 'clockcheck))
    ((or ?F ?f) (call-interactively 'org-agenda-follow-mode))
    (?a (call-interactively 'org-agenda-archives-mode))
    (?A (org-agenda-archives-mode 'files))
    ((or ?R ?r) (call-interactively 'org-agenda-clockreport-mode))
    ((or ?E ?e) (call-interactively 'org-agenda-entry-text-mode))
    (?G (call-interactively 'org-agenda-toggle-time-grid))
    (?D (call-interactively 'org-agenda-toggle-diary))
    (?\! (call-interactively 'org-agenda-toggle-deadlines))
    (?\[ (let ((org-agenda-include-inactive-timestamps t))
	   (org-agenda-check-type t 'agenda)
	   (org-agenda-redo))
	 (message "Display now includes inactive timestamps as well"))
    (?q (message "Abort"))
    (key (user-error "Invalid key: %s" key))))

(defun org-agenda-reset-view ()
  "Switch to default view for agenda."
  (interactive)
  (org-agenda-change-time-span org-agenda-span))

(defun org-agenda-day-view (&optional day-of-month)
  "Switch to daily view for agenda.
With argument DAY-OF-MONTH, switch to that day of the month."
  (interactive "P")
  (org-agenda-change-time-span 'day day-of-month))

(defun org-agenda-week-view (&optional iso-week)
  "Switch to weekly view for agenda.
With argument ISO-WEEK, switch to the corresponding ISO week.
If ISO-WEEK has more then 2 digits, only the last two encode
the week.  Any digits before this encode a year.  So 200712
means week 12 of year 2007.  Years ranging from 70 years ago
to 30 years in the future can also be written as 2-digit years."
  (interactive "P")
  (org-agenda-change-time-span 'week iso-week))

(defun org-agenda-fortnight-view (&optional iso-week)
  "Switch to fortnightly view for agenda.
With argument ISO-WEEK, switch to the corresponding ISO week.
If ISO-WEEK has more then 2 digits, only the last two encode
the week.  Any digits before this encode a year.  So 200712
means week 12 of year 2007.  Years ranging from 70 years ago
to 30 years in the future can also be written as 2-digit years."
  (interactive "P")
  (org-agenda-change-time-span 'fortnight iso-week))

(defun org-agenda-month-view (&optional month)
  "Switch to monthly view for agenda.
With argument MONTH, switch to that month.  If MONTH has more
then 2 digits, only the last two encode the month.  Any digits
before this encode a year.  So 200712 means December year 2007.
Years ranging from 70 years ago to 30 years in the future can
also be written as 2-digit years."
  (interactive "P")
  (org-agenda-change-time-span 'month month))

(defun org-agenda-year-view (&optional year)
  "Switch to yearly view for agenda.
With argument YEAR, switch to that year.  Years ranging from 70
years ago to 30 years in the future can also be written as
2-digit years."
  (interactive "P")
  (when year
    (setq year (org-small-year-to-year year)))
  (if (y-or-n-p "Are you sure you want to compute the agenda for an entire year? ")
      (org-agenda-change-time-span 'year year)
    (error "Abort")))

(defun org-agenda-change-time-span (span &optional n)
  "Change the agenda view to SPAN.
SPAN may be `day', `week', `fortnight', `month', `year'."
  (org-agenda-check-type t 'agenda)
  (let* ((args (get-text-property (min (1- (point-max)) (point)) 'org-last-args))
	 (curspan (nth 2 args)))
    (when (and (not n) (equal curspan span))
      (error "Viewing span is already \"%s\"" span))
    (let* ((sd (or (org-get-at-bol 'day)
		   (nth 1 args)
		   org-starting-day))
	   (sd (org-agenda-compute-starting-span sd span n))
	   (org-agenda-overriding-cmd
	    (get-text-property (min (1- (point-max)) (point)) 'org-series-cmd))
	   (org-agenda-overriding-arguments
	    (list (car args) sd span)))
      (org-agenda-redo)
      (org-agenda-find-same-or-today-or-agenda))
    (org-agenda-set-mode-name)
    (message "Switched to %s view" span)))

(defun org-agenda-compute-starting-span (sd span &optional n)
  "Compute starting date for agenda.
SPAN may be `day', `week', `fortnight', `month', `year'.  The return value
is a cons cell with the starting date and the number of days,
so that the date SD will be in that range."
  (let* ((greg (calendar-gregorian-from-absolute sd))
	 ;; (dg (nth 1 greg))
	 (mg (car greg))
	 (yg (nth 2 greg)))
    (cond
     ((eq span 'day)
      (when n
	(setq sd (+ (calendar-absolute-from-gregorian
		     (list mg 1 yg))
		    n -1))))
     ((or (eq span 'week) (eq span 'fortnight))
      (let* ((nt (calendar-day-of-week
		  (calendar-gregorian-from-absolute sd)))
	     (d (if org-agenda-start-on-weekday
		    (- nt org-agenda-start-on-weekday)
		  0))
	     y1)
	(setq sd (- sd (+ (if (< d 0) 7 0) d)))
	(when n
	  (require 'cal-iso)
	  (when (> n 99)
	    (setq y1 (org-small-year-to-year (/ n 100))
		  n (mod n 100)))
	  (setq sd
		(calendar-iso-to-absolute
		 (list n 1
		       (or y1 (nth 2 (calendar-iso-from-absolute sd)))))))))
     ((eq span 'month)
      (let (y1)
	(when (and n (> n 99))
	  (setq y1 (org-small-year-to-year (/ n 100))
		n (mod n 100)))
	(setq sd (calendar-absolute-from-gregorian
		  (list (or n mg) 1 (or y1 yg))))))
     ((eq span 'year)
      (setq sd (calendar-absolute-from-gregorian
		(list 1 1 (or n yg))))))
    sd))

(defun org-agenda-next-date-line (&optional arg)
  "Jump to the next line indicating a date in agenda buffer."
  (interactive "p")
  (org-agenda-check-type t 'agenda)
  (beginning-of-line 1)
  ;; This does not work if user makes date format that starts with a blank
  (when (looking-at-p "^\\S-") (forward-char 1))
  (unless (re-search-forward "^\\S-" nil t arg)
    (backward-char 1)
    (error "No next date after this line in this buffer"))
  (goto-char (match-beginning 0)))

(defun org-agenda-previous-date-line (&optional arg)
  "Jump to the previous line indicating a date in agenda buffer."
  (interactive "p")
  (org-agenda-check-type t 'agenda)
  (beginning-of-line 1)
  (unless (re-search-backward "^\\S-" nil t arg)
    (error "No previous date before this line in this buffer")))

;; Initialize the highlight
(defvar org-hl (make-overlay 1 1))
(overlay-put org-hl 'face 'highlight)

(defun org-highlight (begin end &optional buffer)
  "Highlight a region with overlay."
  (move-overlay org-hl begin end (or buffer (current-buffer))))

(defun org-unhighlight ()
  "Detach overlay INDEX."
  (delete-overlay org-hl))

(defun org-unhighlight-once ()
  "Remove the highlight from its position, and this function from the hook."
  (remove-hook 'pre-command-hook #'org-unhighlight-once)
  (org-unhighlight))

(defvar org-agenda-pre-follow-window-conf nil)
(defun org-agenda-follow-mode ()
  "Toggle follow mode in an agenda buffer."
  (interactive)
  (unless org-agenda-follow-mode
    (setq org-agenda-pre-follow-window-conf
	  (current-window-configuration)))
  (setq org-agenda-follow-mode (not org-agenda-follow-mode))
  (unless org-agenda-follow-mode
    (set-window-configuration org-agenda-pre-follow-window-conf))
  (org-agenda-set-mode-name)
  (org-agenda-do-context-action)
  (message "Follow mode is %s"
	   (if org-agenda-follow-mode "on" "off")))

(defun org-agenda-entry-text-mode (&optional arg)
  "Toggle entry text mode in an agenda buffer."
  (interactive "P")
  (if (or org-agenda-tag-filter
	  org-agenda-category-filter
	  org-agenda-regexp-filter
	  org-agenda-top-headline-filter)
      (user-error "Can't show entry text in filtered views")
    (setq org-agenda-entry-text-mode (or (integerp arg)
					 (not org-agenda-entry-text-mode)))
    (org-agenda-entry-text-hide)
    (and org-agenda-entry-text-mode
	 (let ((org-agenda-entry-text-maxlines
		(if (integerp arg) arg org-agenda-entry-text-maxlines)))
	   (org-agenda-entry-text-show)))
    (org-agenda-set-mode-name)
    (message "Entry text mode is %s%s"
	     (if org-agenda-entry-text-mode "on" "off")
	     (if (not org-agenda-entry-text-mode) ""
	       (format " (maximum number of lines is %d)"
		       (if (integerp arg) arg org-agenda-entry-text-maxlines))))))

(defun org-agenda-clockreport-mode ()
  "Toggle clocktable mode in an agenda buffer."
  (interactive)
  (org-agenda-check-type t 'agenda)
  (setq org-agenda-clockreport-mode (not org-agenda-clockreport-mode))
  (org-agenda-set-mode-name)
  (org-agenda-redo)
  (message "Clocktable mode is %s"
	   (if org-agenda-clockreport-mode "on" "off")))

(defun org-agenda-log-mode (&optional special)
  "Toggle log mode in an agenda buffer.

With argument SPECIAL, show all possible log items, not only the ones
configured in `org-agenda-log-mode-items'.

With a `\\[universal-argument] \\[universal-argument]' prefix, show *only* \
log items, nothing else."
  (interactive "P")
  (org-agenda-check-type t 'agenda)
  (setq org-agenda-show-log
	(cond
	 ((equal special '(16)) 'only)
	 ((eq special 'clockcheck)
	  (if (eq org-agenda-show-log 'clockcheck)
	      nil 'clockcheck))
	 (special '(closed clock state))
	 (t (not org-agenda-show-log))))
  (org-agenda-set-mode-name)
  (org-agenda-redo)
  (message "Log mode is %s" (if org-agenda-show-log "on" "off")))

(defun org-agenda-archives-mode (&optional with-files)
  "Toggle inclusion of items in trees marked with :ARCHIVE:.
When called with a prefix argument, include all archive files as well."
  (interactive "P")
  (setq org-agenda-archives-mode
	(cond ((and with-files (eq org-agenda-archives-mode t)) nil)
	      (with-files t)
	      (org-agenda-archives-mode nil)
	      (t 'trees)))
  (org-agenda-set-mode-name)
  (org-agenda-redo)
  (message
   "%s"
   (cond
    ((eq org-agenda-archives-mode nil)
     "No archives are included")
    ((eq org-agenda-archives-mode 'trees)
     (format "Trees with :%s: tag are included" org-archive-tag))
    ((eq org-agenda-archives-mode t)
     (format "Trees with :%s: tag and all active archive files are included"
	     org-archive-tag)))))

(defun org-agenda-toggle-diary ()
  "Toggle diary inclusion in an agenda buffer."
  (interactive)
  (org-agenda-check-type t 'agenda)
  (setq org-agenda-include-diary (not org-agenda-include-diary))
  (org-agenda-redo)
  (org-agenda-set-mode-name)
  (message "Diary inclusion turned %s"
	   (if org-agenda-include-diary "on" "off")))

(defun org-agenda-toggle-deadlines ()
  "Toggle inclusion of entries with a deadline in an agenda buffer."
  (interactive)
  (org-agenda-check-type t 'agenda)
  (setq org-agenda-include-deadlines (not org-agenda-include-deadlines))
  (org-agenda-redo)
  (org-agenda-set-mode-name)
  (message "Deadlines inclusion turned %s"
	   (if org-agenda-include-deadlines "on" "off")))

(defun org-agenda-toggle-time-grid ()
  "Toggle time grid in an agenda buffer."
  (interactive)
  (org-agenda-check-type t 'agenda)
  (setq org-agenda-use-time-grid (not org-agenda-use-time-grid))
  (org-agenda-redo)
  (org-agenda-set-mode-name)
  (message "Time-grid turned %s"
	   (if org-agenda-use-time-grid "on" "off")))

(defun org-agenda-set-mode-name ()
  "Set the mode name to indicate all the small mode settings."
  (setq mode-name
	(list "Org-Agenda"
	      (if (get 'org-agenda-files 'org-restrict) " []" "")
	      " "
	      '(:eval (org-agenda-span-name org-agenda-current-span))
	      (if org-agenda-follow-mode     " Follow" "")
	      (if org-agenda-entry-text-mode " ETxt"   "")
	      (if org-agenda-include-diary   " Diary"  "")
	      (if org-agenda-include-deadlines " Ddl"  "")
	      (if org-agenda-use-time-grid   " Grid"   "")
	      (if (and (boundp 'org-habit-show-habits)
		       org-habit-show-habits)
		  " Habit"   "")
	      (cond
	       ((consp org-agenda-show-log) " LogAll")
	       ((eq org-agenda-show-log 'clockcheck) " ClkCk")
	       (org-agenda-show-log " Log")
	       (t ""))
	      (if (org-agenda-filter-any) " " "")
	      (if (or org-agenda-category-filter
		      (get 'org-agenda-category-filter :preset-filter))
		  '(:eval (propertize
			   (concat "["
	      			   (mapconcat
	      			    #'identity
	      			    (append
	      			     (get 'org-agenda-category-filter :preset-filter)
	      			     org-agenda-category-filter)
	      			    "")
				   "]")
	      		   'face 'org-agenda-filter-category
	      		   'help-echo "Category used in filtering"))
	      	"")
	      (if (or org-agenda-tag-filter
		      (get 'org-agenda-tag-filter :preset-filter))
		  '(:eval (propertize
			   (concat (mapconcat
				    #'identity
				    (append
				     (get 'org-agenda-tag-filter :preset-filter)
				     org-agenda-tag-filter)
				    ""))
			   'face 'org-agenda-filter-tags
			   'help-echo "Tags used in filtering"))
		"")
	      (if (or org-agenda-effort-filter
		      (get 'org-agenda-effort-filter :preset-filter))
		  '(:eval (propertize
			   (concat (mapconcat
				    #'identity
				    (append
				     (get 'org-agenda-effort-filter :preset-filter)
				     org-agenda-effort-filter)
				    ""))
			   'face 'org-agenda-filter-effort
			   'help-echo "Effort conditions used in filtering"))
		"")
	      (if (or org-agenda-regexp-filter
		      (get 'org-agenda-regexp-filter :preset-filter))
		  '(:eval (propertize
			   (concat (mapconcat
				    (lambda (x) (concat (substring x 0 1) "/" (substring x 1) "/"))
				    (append
				     (get 'org-agenda-regexp-filter :preset-filter)
				     org-agenda-regexp-filter)
				    ""))
			   'face 'org-agenda-filter-regexp
			   'help-echo "Regexp used in filtering"))
		"")
	      (if org-agenda-archives-mode
		  (if (eq org-agenda-archives-mode t)
		      " Archives"
		    (format " :%s:" org-archive-tag))
		"")
	      (if org-agenda-clockreport-mode " Clock" "")))
  (force-mode-line-update))

(defun org-agenda-update-agenda-type ()
  "Update the agenda type after each command."
  (setq org-agenda-type
	(or (get-text-property (point) 'org-agenda-type)
	    (get-text-property (max (point-min) (1- (point))) 'org-agenda-type))))

(defun org-agenda-next-line ()
  "Move cursor to the next line, and show if follow mode is active."
  (interactive)
  (call-interactively 'next-line)
  (org-agenda-do-context-action))

(defun org-agenda-previous-line ()
  "Move cursor to the previous line, and show if follow-mode is active."
  (interactive)
  (call-interactively 'previous-line)
  (org-agenda-do-context-action))

(defun org-agenda-next-item (n)
  "Move cursor to next agenda item."
  (interactive "p")
  (let ((col (current-column)))
    (dotimes (_ n)
      (when (next-single-property-change (point-at-eol) 'org-marker)
	(move-end-of-line 1)
	(goto-char (next-single-property-change (point) 'org-marker))))
    (org-move-to-column col))
  (org-agenda-do-context-action))

(defun org-agenda-previous-item (n)
  "Move cursor to next agenda item."
  (interactive "p")
  (dotimes (_ n)
    (let ((col (current-column))
	  (goto (save-excursion
		  (move-end-of-line 0)
		  (previous-single-property-change (point) 'org-marker))))
      (when goto (goto-char goto))
      (org-move-to-column col)))
  (org-agenda-do-context-action))

(defun org-agenda-do-context-action ()
  "Show outline path and, maybe, follow mode window."
  (let ((m (org-get-at-bol 'org-marker)))
    (when (and (markerp m) (marker-buffer m))
      (and org-agenda-follow-mode
	   (if org-agenda-follow-indirect
	       (org-agenda-tree-to-indirect-buffer nil)
	     (org-agenda-show)))
      (and org-agenda-show-outline-path
	   (org-with-point-at m (org-display-outline-path t))))))

(defun org-agenda-show-tags ()
  "Show the tags applicable to the current item."
  (interactive)
  (let* ((tags (org-get-at-bol 'tags)))
    (if tags
	(message "Tags are :%s:"
		 (org-no-properties (mapconcat #'identity tags ":")))
      (message "No tags associated with this line"))))

(defun org-agenda-goto (&optional highlight)
  "Go to the entry at point in the corresponding Org file."
  (interactive)
  (let* ((marker (or (org-get-at-bol 'org-marker)
		     (org-agenda-error)))
	 (buffer (marker-buffer marker))
	 (pos (marker-position marker)))
    ;; FIXME: use `org-switch-to-buffer-other-window'?
    (switch-to-buffer-other-window buffer)
    (widen)
    (push-mark)
    (goto-char pos)
    (when (derived-mode-p 'org-mode)
      (org-fold-show-context 'agenda)
      (recenter (/ (window-height) 2))
      (org-back-to-heading t)
      (let ((case-fold-search nil))
	(when (re-search-forward org-complex-heading-regexp nil t)
	  (goto-char (match-beginning 4)))))
    (run-hooks 'org-agenda-after-show-hook)
    (and highlight (org-highlight (point-at-bol) (point-at-eol)))))

(defvar org-agenda-after-show-hook nil
  "Normal hook run after an item has been shown from the agenda.
Point is in the buffer where the item originated.")

;; Defined later in org-agenda.el
(defvar org-agenda-loop-over-headlines-in-active-region nil)

(defun org-agenda-do-in-region (beg end cmd &optional arg force-arg delete)
  "Between region BEG and END, call agenda command CMD.
When optional argument ARG is non-nil or FORCE-ARG is `t', pass
ARG to CMD.  When optional argument DELETE is non-nil, assume CMD
deletes the agenda entry and don't move to the next entry."
  (save-excursion
    (goto-char beg)
    (let ((mend (move-marker (make-marker) end))
	  (all (eq org-agenda-loop-over-headlines-in-active-region t))
	  (match (and (stringp org-agenda-loop-over-headlines-in-active-region)
		      org-agenda-loop-over-headlines-in-active-region))
	  (level (and (eq org-agenda-loop-over-headlines-in-active-region 'start-level)
		      (org-get-at-bol 'level))))
      (while (< (point) mend)
	(let ((ov (make-overlay (point) (point-at-eol))))
	  (if (not (or all
		       (and match (looking-at-p match))
		       (eq level (org-get-at-bol 'level))))
	      (org-agenda-next-item 1)
	    (overlay-put ov 'face 'region)
	    (if (or arg force-arg) (funcall cmd arg) (funcall cmd))
	    (when (not delete) (org-agenda-next-item 1))
	    (delete-overlay ov)))))))

;; org-agenda-[schedule,deadline,date-prompt,todo,[toggle]archive*,
;; kill,set-property,set-effort] commands may loop over agenda
;; entries.  Commands `org-agenda-set-tags' and `org-agenda-bulk-mark'
;; use their own mechanisms on active regions.
(defmacro org-agenda-maybe-loop (cmd arg force-arg delete &rest body)
  "Maybe loop over agenda entries and perform CMD.
Pass ARG, FORCE-ARG, DELETE and BODY to `org-agenda-do-in-region'."
  (declare (debug t))
  `(if (and (called-interactively-p 'any)
	    org-agenda-loop-over-headlines-in-active-region
	    (org-region-active-p))
       (org-agenda-do-in-region
	(region-beginning) (region-end) ,cmd ,arg ,force-arg ,delete)
     ,@body))

(defun org-agenda-kill ()
  "Kill the entry or subtree belonging to the current agenda entry."
  (interactive)
  (or (eq major-mode 'org-agenda-mode) (user-error "Not in agenda"))
  (org-agenda-maybe-loop
   #'org-agenda-kill nil nil t
   (let* ((bufname-orig (buffer-name))
	  (marker (or (org-get-at-bol 'org-marker)
		      (org-agenda-error)))
	  (buffer (marker-buffer marker))
	  (pos (marker-position marker))
	  (type (org-get-at-bol 'type))
	  dbeg dend (n 0))
     (org-with-remote-undo buffer
       (with-current-buffer buffer
	 (save-excursion
	   (goto-char pos)
	   (if (and (derived-mode-p 'org-mode) (not (member type '("sexp"))))
	       (setq dbeg (progn (org-back-to-heading t) (point))
		     dend (org-end-of-subtree t t))
	     (setq dbeg (point-at-bol)
		   dend (min (point-max) (1+ (point-at-eol)))))
	   (goto-char dbeg)
	   (while (re-search-forward "^[ \t]*\\S-" dend t) (setq n (1+ n)))))
       (when (or (eq t org-agenda-confirm-kill)
		 (and (numberp org-agenda-confirm-kill)
		      (> n org-agenda-confirm-kill)))
	 (let ((win-conf (current-window-configuration)))
	   (unwind-protect
	       (and
		(prog2
		    (org-agenda-tree-to-indirect-buffer nil)
		    (not (y-or-n-p
			  (format "Delete entry with %d lines in buffer \"%s\"? "
				  n (buffer-name buffer))))
		  (kill-buffer org-last-indirect-buffer))
		(error "Abort"))
	     (set-window-configuration win-conf))))
       (let ((org-agenda-buffer-name bufname-orig))
	 (org-remove-subtree-entries-from-agenda buffer dbeg dend))
       (with-current-buffer buffer (delete-region dbeg dend))
       (message "Agenda item and source killed")))))

(defvar org-archive-default-command) ; defined in org-archive.el
(defun org-agenda-archive-default ()
  "Archive the entry or subtree belonging to the current agenda entry."
  (interactive)
  (require 'org-archive)
  (funcall-interactively
   #'org-agenda-archive-with org-archive-default-command))

(defun org-agenda-archive-default-with-confirmation ()
  "Archive the entry or subtree belonging to the current agenda entry."
  (interactive)
  (require 'org-archive)
  (funcall-interactively
   #'org-agenda-archive-with org-archive-default-command 'confirm))

(defun org-agenda-archive ()
  "Archive the entry or subtree belonging to the current agenda entry."
  (interactive)
  (funcall-interactively
   #'org-agenda-archive-with 'org-archive-subtree))

(defun org-agenda-archive-to-archive-sibling ()
  "Move the entry to the archive sibling."
  (interactive)
  (funcall-interactively
   #'org-agenda-archive-with 'org-archive-to-archive-sibling))

(defvar org-archive-from-agenda)

(defun org-agenda-archive-with (cmd &optional confirm)
  "Move the entry to the archive sibling."
  (interactive)
  (or (eq major-mode 'org-agenda-mode) (user-error "Not in agenda"))
  (org-agenda-maybe-loop
   #'org-agenda-archive-with cmd nil t
   (let* ((bufname-orig (buffer-name))
	  (marker (or (org-get-at-bol 'org-marker)
		      (org-agenda-error)))
	  (buffer (marker-buffer marker))
	  (pos (marker-position marker)))
     (org-with-remote-undo buffer
       (with-current-buffer buffer
	 (if (derived-mode-p 'org-mode)
	     (if (and confirm
		      (not (y-or-n-p "Archive this subtree or entry? ")))
		 (error "Abort")
	       (save-window-excursion
		 (goto-char pos)
		 (let ((org-agenda-buffer-name bufname-orig))
		   (org-remove-subtree-entries-from-agenda))
		 (org-back-to-heading t)
		 (let ((org-archive-from-agenda t))
		   (funcall cmd))))
	   (error "Archiving works only in Org files")))))))

(defun org-remove-subtree-entries-from-agenda (&optional buf beg end)
  "Remove all lines in the agenda that correspond to a given subtree.
The subtree is the one in buffer BUF, starting at BEG and ending at END.
If this information is not given, the function uses the tree at point."
  (let ((buf (or buf (current-buffer))) m p)
    (save-excursion
      (unless (and beg end)
	(org-back-to-heading t)
	(setq beg (point))
	(org-end-of-subtree t)
	(setq end (point)))
      (set-buffer (get-buffer org-agenda-buffer-name))
      (save-excursion
	(goto-char (point-max))
	(beginning-of-line 1)
	(while (not (bobp))
	  (when (and (setq m (org-get-at-bol 'org-marker))
		     (equal buf (marker-buffer m))
		     (setq p (marker-position m))
		     (>= p beg)
		     (< p end))
	    (let ((inhibit-read-only t))
	      (delete-region (point-at-bol) (1+ (point-at-eol)))))
	  (beginning-of-line 0))))))

(defun org-agenda-refile (&optional goto rfloc no-update)
  "Refile the item at point.

When called with `\\[universal-argument] \\[universal-argument]', \
go to the location of the last
refiled item.

When called with `\\[universal-argument] \\[universal-argument] \
\\[universal-argument]' prefix or when GOTO is 0, clear
the refile cache.

RFLOC can be a refile location obtained in a different way.

When NO-UPDATE is non-nil, don't redo the agenda buffer."
  (interactive "P")
  (cond
   ((member goto '(0 (64)))
    (org-refile-cache-clear))
   ((equal goto '(16))
    (org-refile-goto-last-stored))
   (t
    (let* ((buffer-orig (buffer-name))
	   (marker (or (org-get-at-bol 'org-hd-marker)
		       (org-agenda-error)))
	   (buffer (marker-buffer marker))
	   ;; (pos (marker-position marker))
	   (rfloc (or rfloc
		      (org-refile-get-location
		       (if goto "Goto" "Refile to") buffer
		       org-refile-allow-creating-parent-nodes))))
      (with-current-buffer buffer
	(org-with-wide-buffer
	 (goto-char marker)
	 (let ((org-agenda-buffer-name buffer-orig))
	   (org-remove-subtree-entries-from-agenda))
	 (org-refile goto buffer rfloc))))
    (unless no-update (org-agenda-redo)))))

(defun org-agenda-open-link (&optional arg)
  "Open the link(s) in the current entry, if any.
This looks for a link in the displayed line in the agenda.
It also looks at the text of the entry itself."
  (interactive "P")
  (let* ((marker (or (org-get-at-bol 'org-hd-marker)
		     (org-get-at-bol 'org-marker)))
	 (buffer (and marker (marker-buffer marker)))
	 (prefix (buffer-substring (point-at-bol) (point-at-eol)))
	 (lkall (and buffer (org-offer-links-in-entry
			     buffer marker arg prefix)))
	 (lk0 (car lkall))
	 (lk (if (stringp lk0) (list lk0) lk0))
	 (lkend (cdr lkall))
	 trg)
    (cond
     ((and buffer lk)
      (mapcar (lambda(l)
		(with-current-buffer buffer
		  (setq trg (and (string-match org-link-bracket-re l)
				 (match-string 1 l)))
		  (if (or (not trg) (string-match org-link-any-re trg))
		      ;; Don't use `org-with-wide-buffer' here as
		      ;; opening the link may result in moving the point
		      (save-restriction
			(widen)
			(goto-char marker)
			(when (search-forward l nil lkend)
			  (goto-char (match-beginning 0))
			  (org-open-at-point)))
		    ;; This is an internal link, widen the buffer
		    ;; FIXME: use `org-switch-to-buffer-other-window'?
		    (switch-to-buffer-other-window buffer)
		    (widen)
		    (goto-char marker)
		    (when (search-forward l nil lkend)
		      (goto-char (match-beginning 0))
		      (org-open-at-point)))))
	      lk))
     ((or (org-in-regexp (concat "\\(" org-link-bracket-re "\\)"))
	  (save-excursion
	    (beginning-of-line 1)
	    (looking-at (concat ".*?\\(" org-link-bracket-re "\\)"))))
      (org-link-open-from-string (match-string 1)))
     (t (message "No link to open here")))))

(defun org-agenda-copy-local-variable (var)
  "Get a variable from a referenced buffer and install it here."
  (let ((m (org-get-at-bol 'org-marker)))
    (when (and m (buffer-live-p (marker-buffer m)))
      (set (make-local-variable var)
	   (with-current-buffer (marker-buffer m)
	     (symbol-value var))))))

(defun org-agenda-switch-to (&optional delete-other-windows)
  "Go to the Org mode file which contains the item at point.
When optional argument DELETE-OTHER-WINDOWS is non-nil, the
displayed Org file fills the frame."
  (interactive)
  (if (and org-return-follows-link
	   (not (org-get-at-bol 'org-marker))
	   (org-in-regexp org-link-bracket-re))
      (org-link-open-from-string (match-string 0))
    (let* ((marker (or (org-get-at-bol 'org-marker)
		       (org-agenda-error)))
	   (buffer (marker-buffer marker))
	   (pos (marker-position marker)))
      (unless buffer (user-error "Trying to switch to non-existent buffer"))
      (pop-to-buffer-same-window buffer)
      (when delete-other-windows (delete-other-windows))
      (widen)
      (goto-char pos)
      (when (derived-mode-p 'org-mode)
	(org-fold-show-context 'agenda)
	(run-hooks 'org-agenda-after-show-hook)))))

(defun org-agenda-goto-mouse (ev)
  "Go to the Org file which contains the item at the mouse click."
  (interactive "e")
  (mouse-set-point ev)
  (org-agenda-goto))

(defun org-agenda-show (&optional full-entry)
  "Display the Org file which contains the item at point.
With prefix argument FULL-ENTRY, make the entire entry visible
if it was hidden in the outline."
  (interactive "P")
  (let ((win (selected-window)))
    (org-agenda-goto t)
    (when full-entry (org-fold-show-entry))
    (select-window win)))

(defvar org-agenda-show-window nil)
(defun org-agenda-show-and-scroll-up (&optional arg)
  "Display the Org file which contains the item at point.

When called repeatedly, scroll the window that is displaying the buffer.

With a `\\[universal-argument]' prefix argument, display the item, but \
fold drawers."
  (interactive "P")
  (let ((win (selected-window)))
    (if (and (window-live-p org-agenda-show-window)
	     (eq this-command last-command))
	(progn
	  (select-window org-agenda-show-window)
	  (ignore-errors (scroll-up)))
      (org-agenda-goto t)
      (org-fold-show-entry)
      (if arg (org-cycle-hide-drawers 'children)
	(org-with-wide-buffer
	 (narrow-to-region (org-entry-beginning-position)
			   (org-entry-end-position))
	 (org-fold-show-all '(drawers))))
      (setq org-agenda-show-window (selected-window)))
    (select-window win)))

(defun org-agenda-show-scroll-down ()
  "Scroll down the window showing the agenda."
  (interactive)
  (let ((win (selected-window)))
    (when (window-live-p org-agenda-show-window)
      (select-window org-agenda-show-window)
      (ignore-errors (scroll-down))
      (select-window win))))

(defun org-agenda-show-1 (&optional more)
  "Display the Org file which contains the item at point.
The prefix arg selects the amount of information to display:

0   hide the subtree
1   just show the entry according to defaults.
2   show the children view
3   show the subtree view
4   show the entire subtree and any drawers
With prefix argument FULL-ENTRY, make the entire entry visible
if it was hidden in the outline."
  (interactive "p")
  (let ((win (selected-window)))
    (org-agenda-goto t)
    (org-back-to-heading)
    (set-window-start (selected-window) (point-at-bol))
    (cond
     ((= more 0)
      (org-fold-subtree t)
      (save-excursion
	(org-back-to-heading)
	(run-hook-with-args 'org-cycle-hook 'folded))
      (message "Remote: FOLDED"))
     ((and (called-interactively-p 'any) (= more 1))
      (message "Remote: show with default settings"))
     ((= more 2)
      (org-fold-show-entry)
      (org-fold-show-children)
      (save-excursion
	(org-back-to-heading)
	(run-hook-with-args 'org-cycle-hook 'children))
      (message "Remote: CHILDREN"))
     ((= more 3)
      (org-fold-show-subtree)
      (save-excursion
	(org-back-to-heading)
	(run-hook-with-args 'org-cycle-hook 'subtree))
      (message "Remote: SUBTREE"))
     ((> more 3)
      (org-fold-show-subtree)
      (message "Remote: SUBTREE AND ALL DRAWERS")))
    (select-window win)))

(defvar org-agenda-cycle-counter nil)
(defun org-agenda-cycle-show (&optional n)
  "Show the current entry in another window, with default settings.

Default settings are taken from `org-show-context-detail'.  When
use repeatedly in immediate succession, the remote entry will
cycle through visibility

  children -> subtree -> folded

When called with a numeric prefix arg, that arg will be passed through to
`org-agenda-show-1'.  For the interpretation of that argument, see the
docstring of `org-agenda-show-1'."
  (interactive "P")
  (if (integerp n)
      (setq org-agenda-cycle-counter n)
    (if (not (eq last-command this-command))
	(setq org-agenda-cycle-counter 1)
      (if (equal org-agenda-cycle-counter 0)
	  (setq org-agenda-cycle-counter 2)
	(setq org-agenda-cycle-counter (1+ org-agenda-cycle-counter))
	(when (> org-agenda-cycle-counter 3)
	  (setq org-agenda-cycle-counter 0)))))
  (org-agenda-show-1 org-agenda-cycle-counter))

(defun org-agenda-recenter (arg)
  "Display the Org file which contains the item at point and recenter."
  (interactive "P")
  (let ((win (selected-window)))
    (org-agenda-goto t)
    (recenter arg)
    (select-window win)))

(defun org-agenda-show-mouse (ev)
  "Display the Org file which contains the item at the mouse click."
  (interactive "e")
  (mouse-set-point ev)
  (org-agenda-show))

(defun org-agenda-check-no-diary ()
  "Check if the entry is a diary link and abort if yes."
  (when (org-get-at-bol 'org-agenda-diary-link)
    (org-agenda-error)))

(defun org-agenda-error ()
  "Throw an error when a command is not allowed in the agenda."
  (user-error "Command not allowed in this line"))

(defun org-agenda-tree-to-indirect-buffer (arg)
  "Show the subtree corresponding to the current entry in an indirect buffer.
This calls the command `org-tree-to-indirect-buffer' from the original buffer.

With a numerical prefix ARG, go up to this level and then take that tree.
With a negative numeric ARG, go up by this number of levels.

With a `\\[universal-argument]' prefix, make a separate frame for this tree, \
i.e. don't use
the dedicated frame."
  (interactive "P")
  (if current-prefix-arg
      (org-agenda-do-tree-to-indirect-buffer arg)
    (let ((agenda-buffer (buffer-name))
	  (agenda-window (selected-window))
          (indirect-window
	   (and org-last-indirect-buffer
		(get-buffer-window org-last-indirect-buffer))))
      (save-window-excursion (org-agenda-do-tree-to-indirect-buffer arg))
      (unless (or (eq org-indirect-buffer-display 'new-frame)
		  (eq org-indirect-buffer-display 'dedicated-frame))
	(unwind-protect
	    (unless (and indirect-window (window-live-p indirect-window))
	      (setq indirect-window (split-window agenda-window)))
	  (and indirect-window (select-window indirect-window))
	  (switch-to-buffer org-last-indirect-buffer :norecord)
	  (fit-window-to-buffer indirect-window)))
      (select-window (get-buffer-window agenda-buffer))
      (setq org-agenda-last-indirect-buffer org-last-indirect-buffer))))

(defun org-agenda-do-tree-to-indirect-buffer (arg)
  "Same as `org-agenda-tree-to-indirect-buffer' without saving window."
  (org-agenda-check-no-diary)
  (let* ((marker (or (org-get-at-bol 'org-marker)
		     (org-agenda-error)))
	 (buffer (marker-buffer marker))
	 (pos (marker-position marker)))
    (with-current-buffer buffer
      (save-excursion
	(goto-char pos)
	(org-tree-to-indirect-buffer arg)))))

(defvar org-last-heading-marker (make-marker)
  "Marker pointing to the headline that last changed its TODO state
by a remote command from the agenda.")

(defun org-agenda-todo-nextset ()
  "Switch TODO entry to next sequence."
  (interactive)
  (org-agenda-todo 'nextset))

(defun org-agenda-todo-previousset ()
  "Switch TODO entry to previous sequence."
  (interactive)
  (org-agenda-todo 'previousset))

(defvar org-agenda-headline-snapshot-before-repeat)

(defun org-agenda-todo (&optional arg)
  "Cycle TODO state of line at point, also in Org file.
This changes the line at point, all other lines in the agenda referring to
the same tree node, and the headline of the tree node in the Org file."
  (interactive "P")
  (org-agenda-check-no-diary)
  (org-agenda-maybe-loop
   #'org-agenda-todo arg nil nil
   (let* ((col (current-column))
	  (marker (or (org-get-at-bol 'org-marker)
		      (org-agenda-error)))
	  (buffer (marker-buffer marker))
	  (pos (marker-position marker))
	  (hdmarker (org-get-at-bol 'org-hd-marker))
	  (todayp (org-agenda-today-p (org-get-at-bol 'day)))
	  (inhibit-read-only t)
	  org-loop-over-headlines-in-active-region
	  org-agenda-headline-snapshot-before-repeat newhead just-one)
     (org-with-remote-undo buffer
       (with-current-buffer buffer
	 (widen)
	 (goto-char pos)
	 (org-fold-show-context 'agenda)
	 (let ((current-prefix-arg arg))
	   (call-interactively 'org-todo))
	 (and (bolp) (forward-char 1))
	 (setq newhead (org-get-heading))
	 (when (and org-agenda-headline-snapshot-before-repeat
		    (not (equal org-agenda-headline-snapshot-before-repeat
			      newhead))
		    todayp)
	   (setq newhead org-agenda-headline-snapshot-before-repeat
		 just-one t))
	 (save-excursion
	   (org-back-to-heading)
	   (move-marker org-last-heading-marker (point))))
       (beginning-of-line 1)
       (save-window-excursion
	 (org-agenda-change-all-lines newhead hdmarker 'fixface just-one))
       (when (bound-and-true-p org-clock-out-when-done)
	 (string-match (concat "^" (regexp-opt org-done-keywords-for-agenda))
		       newhead)
	 (org-agenda-unmark-clocking-task))
       (org-move-to-column col)
       (org-agenda-mark-clocking-task)))))

(defun org-agenda-add-note (&optional _arg)
  "Add a time-stamped note to the entry at point."
  (interactive) ;; "P"
  (org-agenda-check-no-diary)
  (let* ((marker (or (org-get-at-bol 'org-marker)
		     (org-agenda-error)))
	 (buffer (marker-buffer marker))
	 (pos (marker-position marker))
	 (_hdmarker (org-get-at-bol 'org-hd-marker))
	 (inhibit-read-only t))
    (with-current-buffer buffer
      (widen)
      (goto-char pos)
      (org-fold-show-context 'agenda)
      (org-add-note))))

(defun org-agenda-change-all-lines (newhead hdmarker
					    &optional fixface just-this)
  "Change all lines in the agenda buffer which match HDMARKER.
The new content of the line will be NEWHEAD (as modified by
`org-agenda-format-item').  HDMARKER is checked with
`equal' against all `org-hd-marker' text properties in the file.
If FIXFACE is non-nil, the face of each item is modified according to
the new TODO state.
If JUST-THIS is non-nil, change just the current line, not all.
If FORCE-TAGS is non-nil, the car of it returns the new tags."
  (let* ((inhibit-read-only t)
	 (line (org-current-line))
	 (org-agenda-buffer (current-buffer))
	 (thetags (with-current-buffer (marker-buffer hdmarker)
		    (org-get-tags hdmarker)))
	 props m undone-face done-face finish new dotime level cat tags) ;; pl
    (save-excursion
      (goto-char (point-max))
      (beginning-of-line 1)
      (while (not finish)
	(setq finish (bobp))
	(when (and (setq m (org-get-at-bol 'org-hd-marker))
		   (or (not just-this) (= (org-current-line) line))
		   (equal m hdmarker))
	  (setq props (text-properties-at (point))
		dotime (org-get-at-bol 'dotime)
		cat (org-agenda-get-category)
		level (org-get-at-bol 'level)
		tags thetags
		new
		(let ((org-prefix-format-compiled
		       (or (get-text-property (min (1- (point-max)) (point)) 'format)
			   org-prefix-format-compiled))
		      (extra (org-get-at-bol 'extra)))
		  (with-current-buffer (marker-buffer hdmarker)
		    (org-with-wide-buffer
		     (org-agenda-format-item extra newhead level cat tags dotime))))
		;; pl (text-property-any (point-at-bol) (point-at-eol) 'org-heading t)
		undone-face (org-get-at-bol 'undone-face)
		done-face (org-get-at-bol 'done-face))
	  (beginning-of-line 1)
	  (cond
	   ((equal new "") (delete-region (point) (line-beginning-position 2)))
	   ((looking-at ".*")
	    ;; When replacing the whole line, preserve bulk mark
	    ;; overlay, if any.
	    (let ((mark (catch :overlay
			  (dolist (o (overlays-in (point) (+ 2 (point))))
			    (when (eq (overlay-get o 'type)
				      'org-marked-entry-overlay)
			      (throw :overlay o))))))
	      (replace-match new t t)
	      (beginning-of-line)
	      (when mark (move-overlay mark (point) (+ 2 (point)))))
	    (add-text-properties (point-at-bol) (point-at-eol) props)
	    (when fixface
	      (add-text-properties
	       (point-at-bol) (point-at-eol)
	       (list 'face
		     (if org-last-todo-state-is-todo
			 undone-face done-face))))
	    (org-agenda-highlight-todo 'line)
	    (beginning-of-line 1))
	   (t (error "Line update did not work")))
	  (save-restriction
	    (narrow-to-region (point-at-bol) (point-at-eol))
	    (org-agenda-finalize)))
	(beginning-of-line 0)))))

(defun org-agenda-align-tags (&optional line)
  "Align all tags in agenda items to `org-agenda-tags-column'.
When optional argument LINE is non-nil, align tags only on the
current line."
  (let ((inhibit-read-only t)
	(end (and line (line-end-position)))
	l lp c)
    (save-excursion
      (goto-char (if line (line-beginning-position) (point-min)))
      (while (re-search-forward org-tag-group-re end t)
	(add-text-properties
	 (match-beginning 1) (match-end 1)
	 (list 'face (delq nil (let ((prop (get-text-property
<<<<<<< HEAD
					    (match-beginning 1) 'face)))
			         (or (listp prop) (setq prop (list prop)))
			         (if (memq 'org-tag prop)
				     prop
				   (cons 'org-tag prop))))))
=======
					  (match-beginning 1) 'face)))
			       (or (listp prop) (setq prop (list prop)))
			       (if (memq 'org-tag prop)
				   prop
				 (cons 'org-tag prop))))))
>>>>>>> 8a6f6296
	(setq l (org-string-width (match-string 1))
              lp (org-string-width (match-string 1) 'pixel)
	      c (unless (eq org-agenda-tags-column 'auto)
                  (if (< org-agenda-tags-column 0)
		      (- (abs org-agenda-tags-column) l)
		    org-agenda-tags-column)))
	(goto-char (match-beginning 1))
	(delete-region (save-excursion (skip-chars-backward " \t") (point))
		       (point))
	(insert (org-add-props
                    " "
		    (copy-sequence (text-properties-at (point)))
		  'face nil
                  'display
                  `(space
                    .
                    (:align-to
                     ,(cond
                       ((eq org-agenda-tags-column 'auto) `(- right (,lp) 1))
                       (t `(+ left ,c))))))))
      (goto-char (point-min))
      (org-font-lock-add-tag-faces (point-max)))))

(defun org-agenda-priority-up ()
  "Increase the priority of line at point, also in Org file."
  (interactive)
  (org-agenda-priority 'up))

(defun org-agenda-priority-down ()
  "Decrease the priority of line at point, also in Org file."
  (interactive)
  (org-agenda-priority 'down))

(defun org-agenda-priority (&optional force-direction)
  "Set the priority of line at point, also in Org file.
This changes the line at point, all other lines in the agenda
referring to the same tree node, and the headline of the tree
node in the Org file.

Called with one universal prefix arg, show the priority instead
of setting it.

When called programmatically, FORCE-DIRECTION can be `set', `up',
`down', or a character."
  (interactive "P")
  (unless org-priority-enable-commands
    (user-error "Priority commands are disabled"))
  (org-agenda-check-no-diary)
  (let* ((col (current-column))
	 (hdmarker (org-get-at-bol 'org-hd-marker))
	 (buffer (marker-buffer hdmarker))
	 (pos (marker-position hdmarker))
	 (inhibit-read-only t)
	 newhead)
    (org-with-remote-undo buffer
      (with-current-buffer buffer
	(widen)
	(goto-char pos)
	(org-fold-show-context 'agenda)
	(org-priority force-direction)
	(end-of-line 1)
	(setq newhead (org-get-heading)))
      (org-agenda-change-all-lines newhead hdmarker)
      (org-move-to-column col))))

;; FIXME: should fix the tags property of the agenda line.
(defun org-agenda-set-tags (&optional tag onoff)
  "Set tags for the current headline."
  (interactive)
  (org-agenda-check-no-diary)
  (if (and (org-region-active-p) (called-interactively-p 'any))
      (call-interactively 'org-change-tag-in-region)
    (let* ((hdmarker (or (org-get-at-bol 'org-hd-marker)
			 (org-agenda-error)))
	   (buffer (marker-buffer hdmarker))
	   (pos (marker-position hdmarker))
	   (inhibit-read-only t)
	   newhead)
      (org-with-remote-undo buffer
	(with-current-buffer buffer
	  (widen)
	  (goto-char pos)
	  (org-fold-show-context 'agenda)
	  (if tag
	      (org-toggle-tag tag onoff)
	    (call-interactively #'org-set-tags-command))
	  (end-of-line 1)
	  (setq newhead (org-get-heading)))
	(org-agenda-change-all-lines newhead hdmarker)
	(beginning-of-line 1)))))

(defun org-agenda-set-property ()
  "Set a property for the current headline."
  (interactive)
  (org-agenda-check-no-diary)
  (org-agenda-maybe-loop
   #'org-agenda-set-property nil nil nil
   (let* ((hdmarker (or (org-get-at-bol 'org-hd-marker)
			(org-agenda-error)))
	  (buffer (marker-buffer hdmarker))
	  (pos (marker-position hdmarker))
	  (inhibit-read-only t)
	  ) ;; newhead
     (org-with-remote-undo buffer
       (with-current-buffer buffer
	 (widen)
	 (goto-char pos)
	 (org-fold-show-context 'agenda)
	 (call-interactively 'org-set-property))))))

(defun org-agenda-set-effort ()
  "Set the effort property for the current headline."
  (interactive)
  (org-agenda-check-no-diary)
  (org-agenda-maybe-loop
   #'org-agenda-set-effort nil nil nil
   (let* ((hdmarker (or (org-get-at-bol 'org-hd-marker)
			(org-agenda-error)))
	  (buffer (marker-buffer hdmarker))
	  (pos (marker-position hdmarker))
	  (inhibit-read-only t)
	  newhead)
     (org-with-remote-undo buffer
       (with-current-buffer buffer
	 (widen)
	 (goto-char pos)
	 (org-fold-show-context 'agenda)
	 (call-interactively 'org-set-effort)
	 (end-of-line 1)
	 (setq newhead (org-get-heading)))
       (org-agenda-change-all-lines newhead hdmarker)))))

(defun org-agenda-toggle-archive-tag ()
  "Toggle the archive tag for the current entry."
  (interactive)
  (org-agenda-check-no-diary)
  (org-agenda-maybe-loop
   #'org-agenda-toggle-archive-tag nil nil nil
   (let* ((hdmarker (or (org-get-at-bol 'org-hd-marker)
			(org-agenda-error)))
	  (buffer (marker-buffer hdmarker))
	  (pos (marker-position hdmarker))
	  (inhibit-read-only t)
	  newhead)
     (org-with-remote-undo buffer
       (with-current-buffer buffer
	 (widen)
	 (goto-char pos)
	 (org-fold-show-context 'agenda)
	 (call-interactively 'org-toggle-archive-tag)
	 (end-of-line 1)
	 (setq newhead (org-get-heading)))
       (org-agenda-change-all-lines newhead hdmarker)
       (beginning-of-line 1)))))

(defun org-agenda-do-date-later (arg)
  (interactive "P")
  (cond
   ((or (equal arg '(16))
	(memq last-command
	      '(org-agenda-date-later-minutes org-agenda-date-earlier-minutes)))
    (setq this-command 'org-agenda-date-later-minutes)
    (org-agenda-date-later-minutes 1))
   ((or (equal arg '(4))
	(memq last-command
	      '(org-agenda-date-later-hours org-agenda-date-earlier-hours)))
    (setq this-command 'org-agenda-date-later-hours)
    (org-agenda-date-later-hours 1))
   (t
    (org-agenda-date-later (prefix-numeric-value arg)))))

(defun org-agenda-do-date-earlier (arg)
  (interactive "P")
  (cond
   ((or (equal arg '(16))
	(memq last-command
	      '(org-agenda-date-later-minutes org-agenda-date-earlier-minutes)))
    (setq this-command 'org-agenda-date-earlier-minutes)
    (org-agenda-date-earlier-minutes 1))
   ((or (equal arg '(4))
	(memq last-command
	      '(org-agenda-date-later-hours org-agenda-date-earlier-hours)))
    (setq this-command 'org-agenda-date-earlier-hours)
    (org-agenda-date-earlier-hours 1))
   (t
    (org-agenda-date-earlier (prefix-numeric-value arg)))))

(defun org-agenda-date-later (arg &optional what)
  "Change the date of this item to ARG day(s) later."
  (interactive "p")
  (org-agenda-check-type t 'agenda)
  (org-agenda-check-no-diary)
  (let* ((marker (or (org-get-at-bol 'org-marker)
		     (org-agenda-error)))
	 (buffer (marker-buffer marker))
	 (pos (marker-position marker))
	 cdate today)
    (org-with-remote-undo buffer
      (with-current-buffer buffer
	(widen)
	(goto-char pos)
	(unless (org-at-timestamp-p 'lax) (error "Cannot find time stamp"))
	(when (and org-agenda-move-date-from-past-immediately-to-today
		   (equal arg 1)
		   (or (not what) (eq what 'day))
		   (not (save-match-data (org-at-date-range-p))))
	  (setq cdate (org-parse-time-string (match-string 0) 'nodefault)
		cdate (calendar-absolute-from-gregorian
		       (list (nth 4 cdate) (nth 3 cdate) (nth 5 cdate)))
		today (org-today))
	  (when (> today cdate)
	    ;; immediately shift to today
	    (setq arg (- today cdate))))
	(org-timestamp-change arg (or what 'day))
	(when (and (org-at-date-range-p)
		   (re-search-backward org-tr-regexp-both (point-at-bol)))
	  (let ((end org-last-changed-timestamp))
	    (org-timestamp-change arg (or what 'day))
	    (setq org-last-changed-timestamp
		  (concat org-last-changed-timestamp "--" end)))))
      (org-agenda-show-new-time marker org-last-changed-timestamp))
    (message "Time stamp changed to %s" org-last-changed-timestamp)))

(defun org-agenda-date-earlier (arg &optional what)
  "Change the date of this item to ARG day(s) earlier."
  (interactive "p")
  (org-agenda-date-later (- arg) what))

(defun org-agenda-date-later-minutes (arg)
  "Change the time of this item, in units of `org-time-stamp-rounding-minutes'."
  (interactive "p")
  (setq arg (* arg (cadr org-time-stamp-rounding-minutes)))
  (org-agenda-date-later arg 'minute))

(defun org-agenda-date-earlier-minutes (arg)
  "Change the time of this item, in units of `org-time-stamp-rounding-minutes'."
  (interactive "p")
  (setq arg (* arg (cadr org-time-stamp-rounding-minutes)))
  (org-agenda-date-earlier arg 'minute))

(defun org-agenda-date-later-hours (arg)
  "Change the time of this item, in hour steps."
  (interactive "p")
  (org-agenda-date-later arg 'hour))

(defun org-agenda-date-earlier-hours (arg)
  "Change the time of this item, in hour steps."
  (interactive "p")
  (org-agenda-date-earlier arg 'hour))

(defun org-agenda-show-new-time (marker stamp &optional prefix)
  "Show new date stamp via text properties."
  ;; We use text properties to make this undoable
  (let ((inhibit-read-only t))
    (setq stamp (concat prefix " => " stamp " "))
    (save-excursion
      (goto-char (point-max))
      (while (not (bobp))
	(when (equal marker (org-get-at-bol 'org-marker))
          (remove-text-properties (line-beginning-position)
				  (line-end-position)
				  '(display nil))
	  (org-move-to-column
           (- (if (fboundp 'window-font-width)
                  (/ (window-width nil t) (window-font-width))
                ;; Fall back to pre-9.3.3 behavior on Emacs <25.
                (window-width))
              (length stamp))
           t)
          (add-text-properties
	   (1- (point)) (point-at-eol)
	   (list 'display (org-add-props stamp nil
			    'face '(secondary-selection default))))
	  (beginning-of-line 1))
	(beginning-of-line 0)))))

(defun org-agenda-date-prompt (arg)
  "Change the date of this item.  Date is prompted for, with default today.
The prefix ARG is passed to the `org-time-stamp' command and can therefore
be used to request time specification in the time stamp."
  (interactive "P")
  (org-agenda-check-type t 'agenda)
  (org-agenda-check-no-diary)
  (org-agenda-maybe-loop
   #'org-agenda-date-prompt arg t nil
   (let* ((marker (or (org-get-at-bol 'org-marker)
		      (org-agenda-error)))
	  (buffer (marker-buffer marker))
	  (pos (marker-position marker)))
     (org-with-remote-undo buffer
       (with-current-buffer buffer
	 (widen)
	 (goto-char pos)
	 (unless (org-at-timestamp-p 'lax) (error "Cannot find time stamp"))
	 (org-time-stamp arg (equal (char-after (match-beginning 0)) ?\[)))
       (org-agenda-show-new-time marker org-last-changed-timestamp))
     (message "Time stamp changed to %s" org-last-changed-timestamp))))

(defun org-agenda-schedule (arg &optional time)
  "Schedule the item at point.
ARG is passed through to `org-schedule'."
  (interactive "P")
  (org-agenda-check-type t 'agenda 'todo 'tags 'search)
  (org-agenda-check-no-diary)
  (org-agenda-maybe-loop
   #'org-agenda-schedule arg t nil
   (let* ((marker (or (org-get-at-bol 'org-marker)
		      (org-agenda-error)))
	  ;; (type (marker-insertion-type marker))
	  (buffer (marker-buffer marker))
	  (pos (marker-position marker))
	  ts)
     (set-marker-insertion-type marker t)
     (org-with-remote-undo buffer
       (with-current-buffer buffer
	 (widen)
	 (goto-char pos)
	 (setq ts (org-schedule arg time)))
       (org-agenda-show-new-time marker ts " S"))
     (message "%s" ts))))

(defun org-agenda-deadline (arg &optional time)
  "Schedule the item at point.
ARG is passed through to `org-deadline'."
  (interactive "P")
  (org-agenda-check-type t 'agenda 'todo 'tags 'search)
  (org-agenda-check-no-diary)
  (org-agenda-maybe-loop
   #'org-agenda-deadline arg t nil
   (let* ((marker (or (org-get-at-bol 'org-marker)
		      (org-agenda-error)))
	  (buffer (marker-buffer marker))
	  (pos (marker-position marker))
	  ts)
     (org-with-remote-undo buffer
       (with-current-buffer buffer
	 (widen)
	 (goto-char pos)
	 (setq ts (org-deadline arg time)))
       (org-agenda-show-new-time marker ts " D"))
     (message "%s" ts))))

(defun org-agenda-clock-in (&optional arg)
  "Start the clock on the currently selected item."
  (interactive "P")
  (org-agenda-check-no-diary)
  (if (equal arg '(4))
      (org-clock-in arg)
    (let* ((marker (or (org-get-at-bol 'org-marker)
		       (org-agenda-error)))
	   (hdmarker (or (org-get-at-bol 'org-hd-marker) marker))
	   (pos (marker-position marker))
	   (col (current-column))
	   newhead)
      (org-with-remote-undo (marker-buffer marker)
        (with-current-buffer (marker-buffer marker)
	  (widen)
	  (goto-char pos)
	  (org-fold-show-context 'agenda)
	  (org-clock-in arg)
	  (setq newhead (org-get-heading)))
	(org-agenda-change-all-lines newhead hdmarker))
      (org-move-to-column col))))

(defun org-agenda-clock-out ()
  "Stop the currently running clock."
  (interactive)
  (unless (marker-buffer org-clock-marker)
    (user-error "No running clock"))
  (let ((marker (make-marker)) (col (current-column)) newhead)
    (org-with-remote-undo (marker-buffer org-clock-marker)
      (with-current-buffer (marker-buffer org-clock-marker)
	(org-with-wide-buffer
	 (goto-char org-clock-marker)
	 (org-back-to-heading t)
	 (move-marker marker (point))
	 (org-clock-out)
	 (setq newhead (org-get-heading)))))
    (org-agenda-change-all-lines newhead marker)
    (move-marker marker nil)
    (org-move-to-column col)
    (org-agenda-unmark-clocking-task)))

(defun org-agenda-clock-cancel (&optional _arg)
  "Cancel the currently running clock."
  (interactive) ;; "P"
  (unless (marker-buffer org-clock-marker)
    (user-error "No running clock"))
  (org-with-remote-undo (marker-buffer org-clock-marker)
    (org-clock-cancel)))

(defun org-agenda-clock-goto ()
  "Jump to the currently clocked in task within the agenda.
If the currently clocked in task is not listed in the agenda
buffer, display it in another window."
  (interactive)
  (let (pos)
    (mapc (lambda (o)
	    (when (eq (overlay-get o 'type) 'org-agenda-clocking)
	      (setq pos (overlay-start o))))
	  (overlays-in (point-min) (point-max)))
    (cond (pos (goto-char pos))
	  ;; If the currently clocked entry is not in the agenda
	  ;; buffer, we visit it in another window:
	  ((bound-and-true-p org-clock-current-task)
	   (org-switch-to-buffer-other-window (org-clock-goto)))
	  (t (message "No running clock, use `C-c C-x C-j' to jump to the most recent one")))))

(defun org-agenda-diary-entry-in-org-file ()
  "Make a diary entry in the file `org-agenda-diary-file'."
  (let (d1 d2 char (text "") dp1 dp2)
    (if (equal (buffer-name) "*Calendar*")
	(setq d1 (calendar-cursor-to-date t)
	      d2 (car calendar-mark-ring))
      (setq dp1 (get-text-property (point-at-bol) 'day))
      (unless dp1 (user-error "No date defined in current line"))
      (setq d1 (calendar-gregorian-from-absolute dp1)
	    d2 (and (ignore-errors (mark))
		    (save-excursion
		      (goto-char (mark))
		      (setq dp2 (get-text-property (point-at-bol) 'day)))
		    (calendar-gregorian-from-absolute dp2))))
    (message "Diary entry: [d]ay [a]nniversary [b]lock [j]ump to date tree")
    (setq char (read-char-exclusive))
    (cond
     ((equal char ?d)
      (setq text (read-string "Day entry: "))
      (org-agenda-add-entry-to-org-agenda-diary-file 'day text d1)
      (and (equal (buffer-name) org-agenda-buffer-name) (org-agenda-redo)))
     ((equal char ?a)
      (setq d1 (list (car d1) (nth 1 d1)
		     (read-number (format "Reference year [%d]: " (nth 2 d1))
				  (nth 2 d1))))
      (setq text (read-string "Anniversary (use %d to show years): "))
      (org-agenda-add-entry-to-org-agenda-diary-file 'anniversary text d1)
      (and (equal (buffer-name) org-agenda-buffer-name) (org-agenda-redo)))
     ((equal char ?b)
      (setq text (read-string "Block entry: "))
      (unless (and d1 d2 (not (equal d1 d2)))
	(user-error "No block of days selected"))
      (org-agenda-add-entry-to-org-agenda-diary-file 'block text d1 d2)
      (and (equal (buffer-name) org-agenda-buffer-name) (org-agenda-redo)))
     ((equal char ?j)
      (org-switch-to-buffer-other-window
       (find-file-noselect org-agenda-diary-file))
      (require 'org-datetree)
      (org-datetree-find-date-create d1)
      (org-fold-reveal t))
     (t (user-error "Invalid selection character `%c'" char)))))

(defcustom org-agenda-insert-diary-strategy 'date-tree
  "Where in `org-agenda-diary-file' should new entries be added?
Valid values:

date-tree         in the date tree, as first child of the date
date-tree-last    in the date tree, as last child of the date
top-level         as top-level entries at the end of the file."
  :group 'org-agenda
  :type '(choice
	  (const :tag "first in a date tree" date-tree)
	  (const :tag "last in a date tree" date-tree-last)
	  (const :tag "as top level at end of file" top-level)))

(defcustom org-agenda-insert-diary-extract-time nil
  "Non-nil means extract any time specification from the diary entry."
  :group 'org-agenda
  :version "24.1"
  :type 'boolean)

(defcustom org-agenda-bulk-mark-char ">"
  "A single-character string to be used as the bulk mark."
  :group 'org-agenda
  :version "24.1"
  :type 'string)

(defun org-agenda-add-entry-to-org-agenda-diary-file (type text &optional d1 d2)
  "Add a diary entry with TYPE to `org-agenda-diary-file'.
If TEXT is not empty, it will become the headline of the new entry, and
the resulting entry will not be shown.  When TEXT is empty, switch to
`org-agenda-diary-file' and let the user finish the entry there."
  (let ((cw (current-window-configuration)))
    (org-switch-to-buffer-other-window
     (find-file-noselect org-agenda-diary-file))
    (widen)
    (goto-char (point-min))
    (cl-case type
      (anniversary
       (or (re-search-forward "^\\*[ \t]+Anniversaries" nil t)
	   (progn
	     (or (org-at-heading-p)
		 (progn
		   (outline-next-heading)
		   (insert "* Anniversaries\n\n")
		   (beginning-of-line -1)))))
       (outline-next-heading)
       (org-back-over-empty-lines)
       (backward-char 1)
       (insert "\n")
       (insert (format "%%%%(org-anniversary %d %2d %2d) %s"
		       (nth 2 d1) (car d1) (nth 1 d1) text)))
      (day
       (let ((org-prefix-has-time t)
	     (org-agenda-time-leading-zero t)
	     fmt time time2)
	 (when org-agenda-insert-diary-extract-time
	   ;; Use org-agenda-format-item to parse text for a time-range and
	   ;; remove it.  FIXME: This is a hack, we should refactor
	   ;; that function to make time extraction available separately
	   (setq fmt (org-agenda-format-item nil text nil nil nil t)
		 time (get-text-property 0 'time fmt)
		 time2 (if (> (length time) 0)
			   ;; split-string removes trailing ...... if
			   ;; no end time given.  First space
			   ;; separates time from date.
			   (concat " " (car (split-string time "\\.")))
			 nil)
		 text (get-text-property 0 'txt fmt)))
	 (if (eq org-agenda-insert-diary-strategy 'top-level)
	     (org-agenda-insert-diary-as-top-level text)
	   (require 'org-datetree)
	   (org-datetree-find-date-create d1)
	   (org-agenda-insert-diary-make-new-entry text))
	 (org-insert-time-stamp (org-time-from-absolute
				 (calendar-absolute-from-gregorian d1))
				nil nil nil nil time2))
       (end-of-line 0))
      ((block) ;; Wrap this in (strictly unnecessary) parens because
       ;; otherwise the indentation gets confused by the
       ;; special meaning of 'block
       (when (> (calendar-absolute-from-gregorian d1)
		(calendar-absolute-from-gregorian d2))
	 (setq d1 (prog1 d2 (setq d2 d1))))
       (if (eq org-agenda-insert-diary-strategy 'top-level)
	   (org-agenda-insert-diary-as-top-level text)
	 (require 'org-datetree)
	 (org-datetree-find-date-create d1)
	 (org-agenda-insert-diary-make-new-entry text))
       (org-insert-time-stamp (org-time-from-absolute
			       (calendar-absolute-from-gregorian d1)))
       (insert "--")
       (org-insert-time-stamp (org-time-from-absolute
			       (calendar-absolute-from-gregorian d2)))
       (end-of-line 0)))
    (if (string-match "\\S-" text)
	(progn
	  (set-window-configuration cw)
	  (message "%s entry added to %s"
		   (capitalize (symbol-name type))
		   (abbreviate-file-name org-agenda-diary-file)))
      (org-fold-reveal t)
      (message "Please finish entry here"))))

(defun org-agenda-insert-diary-as-top-level (text)
  "Make new entry as a top-level entry at the end of the file.
Add TEXT as headline, and position the cursor in the second line so that
a timestamp can be added there."
  (widen)
  (goto-char (point-max))
  (unless (bolp) (insert "\n"))
  (org-insert-heading nil t t)
  (insert text)
  (org-end-of-meta-data)
  (unless (bolp) (insert "\n"))
  (when org-adapt-indentation (indent-to-column 2)))

(defun org-agenda-insert-diary-make-new-entry (text)
  "Make a new entry with TEXT as a child of the current subtree.
Position the point in the heading's first body line so that
a timestamp can be added there."
  (cond
   ((eq org-agenda-insert-diary-strategy 'date-tree-last)
    (end-of-line)
    (org-insert-heading '(4) t)
    (org-do-demote))
   (t
    (outline-next-heading)
    (org-back-over-empty-lines)
    (unless (looking-at "[ \t]*$") (save-excursion (insert "\n")))
    (org-insert-heading nil t)
    (org-do-demote)))
  (let ((col (current-column)))
    (insert text)
    (org-end-of-meta-data)
    ;; Ensure point is left on a blank line, at proper indentation.
    (unless (bolp) (insert "\n"))
    (unless (looking-at-p "^[ \t]*$") (save-excursion (insert "\n")))
    (when org-adapt-indentation (indent-to-column col)))
  (org-fold-show-set-visibility 'lineage))

(defun org-agenda-diary-entry ()
  "Make a diary entry, like the `i' command from the calendar.
All the standard commands work: block, weekly etc.
When `org-agenda-diary-file' points to a file,
`org-agenda-diary-entry-in-org-file' is called instead to create
entries in that Org file."
  (interactive)
  (if (not (eq org-agenda-diary-file 'diary-file))
      (org-agenda-diary-entry-in-org-file)
    (require 'diary-lib)
    (let* ((char (read-char-exclusive
		  "Diary entry: [d]ay [w]eekly [m]onthly [y]early\
 [a]nniversary [b]lock [c]yclic"))
	   (cmd (cdr (assoc char
			    '((?d . diary-insert-entry)
			      (?w . diary-insert-weekly-entry)
			      (?m . diary-insert-monthly-entry)
			      (?y . diary-insert-yearly-entry)
			      (?a . diary-insert-anniversary-entry)
			      (?b . diary-insert-block-entry)
			      (?c . diary-insert-cyclic-entry)))))
	   (oldf (symbol-function 'calendar-cursor-to-date))
	   ;; (buf (get-file-buffer (substitute-in-file-name diary-file)))
	   (point (point))
	   (mark (or (mark t) (point))))
      (unless cmd
	(user-error "No command associated with <%c>" char))
      (unless (and (get-text-property point 'day)
		   (or (not (equal ?b char))
		       (get-text-property mark 'day)))
	(user-error "Don't know which date to use for diary entry"))
      ;; We implement this by hacking the `calendar-cursor-to-date' function
      ;; and the `calendar-mark-ring' variable.  Saves a lot of code.
      (let ((calendar-mark-ring
	     (list (calendar-gregorian-from-absolute
		    (or (get-text-property mark 'day)
			(get-text-property point 'day))))))
	(unwind-protect
	    (progn
	      (fset 'calendar-cursor-to-date
		    (lambda (&optional _error _dummy)
		      (calendar-gregorian-from-absolute
		       (get-text-property point 'day))))
	      (call-interactively cmd))
	  (fset 'calendar-cursor-to-date oldf))))))

(defun org-agenda-execute-calendar-command (cmd)
  "Execute a calendar command from the agenda with date from cursor."
  (org-agenda-check-type t 'agenda)
  (require 'diary-lib)
  (unless (get-text-property (min (1- (point-max)) (point)) 'day)
    (user-error "Don't know which date to use for the calendar command"))
  (let* ((oldf (symbol-function 'calendar-cursor-to-date))
	 (point (point))
	 (date (calendar-gregorian-from-absolute
		(get-text-property point 'day))))
    ;; the following 2 vars are needed in the calendar
    (org-dlet 
	((displayed-month (car date))
	 (displayed-year (nth 2 date)))
      (unwind-protect
	  (progn
	    (fset 'calendar-cursor-to-date
		  (lambda (&optional _error _dummy)
		    (calendar-gregorian-from-absolute
		     (get-text-property point 'day))))
	    (call-interactively cmd))
	(fset 'calendar-cursor-to-date oldf)))))

(defun org-agenda-phases-of-moon ()
  "Display the phases of the moon for the 3 months around the cursor date."
  (interactive)
  (org-agenda-execute-calendar-command 'calendar-lunar-phases))

(defun org-agenda-holidays ()
  "Display the holidays for the 3 months around the cursor date."
  (interactive)
  (org-agenda-execute-calendar-command 'calendar-list-holidays))

(defvar calendar-longitude)      ; defined in calendar.el
(defvar calendar-latitude)       ; defined in calendar.el
(defvar calendar-location-name)  ; defined in calendar.el

(defun org-agenda-sunrise-sunset (arg)
  "Display sunrise and sunset for the cursor date.
Latitude and longitude can be specified with the variables
`calendar-latitude' and `calendar-longitude'.  When called with prefix
argument, latitude and longitude will be prompted for."
  (interactive "P")
  (require 'solar)
  (let ((calendar-longitude (if arg nil calendar-longitude))
	(calendar-latitude  (if arg nil calendar-latitude))
	(calendar-location-name
	 (if arg "the given coordinates" calendar-location-name)))
    (org-agenda-execute-calendar-command 'calendar-sunrise-sunset)))

(defun org-agenda-goto-calendar ()
  "Open the Emacs calendar with the date at the cursor."
  (interactive)
  (org-agenda-check-type t 'agenda)
  (let* ((day (or (get-text-property (min (1- (point-max)) (point)) 'day)
		  (user-error "Don't know which date to open in calendar")))
	 (date (calendar-gregorian-from-absolute day))
	 (calendar-move-hook nil)
	 (calendar-view-holidays-initially-flag nil)
	 (calendar-view-diary-initially-flag nil))
    (calendar)
    (calendar-goto-date date)))

;;;###autoload
(defun org-calendar-goto-agenda ()
  "Compute the Org agenda for the calendar date displayed at the cursor.
This is a command that has to be installed in `calendar-mode-map'."
  (interactive)
  ;; Temporarily disable sticky agenda since user clearly wants to
  ;; refresh view anyway.
  (let ((org-agenda-buffer-tmp-name "*Org Agenda(a)*")
	(org-agenda-sticky nil))
    (org-agenda-list nil (calendar-absolute-from-gregorian
			  (calendar-cursor-to-date))
		     nil)))

(defun org-agenda-convert-date ()
  (interactive)
  (org-agenda-check-type t 'agenda)
  (let ((day (get-text-property (min (1- (point-max)) (point)) 'day))
	date s)
    (unless day
      (user-error "Don't know which date to convert"))
    (setq date (calendar-gregorian-from-absolute day))
    (setq s (concat
	     "Gregorian:  " (calendar-date-string date) "\n"
	     "ISO:        " (calendar-iso-date-string date) "\n"
	     "Day of Yr:  " (calendar-day-of-year-string date) "\n"
	     "Julian:     " (calendar-julian-date-string date) "\n"
	     "Astron. JD: " (calendar-astro-date-string date)
	     " (Julian date number at noon UTC)\n"
	     "Hebrew:     " (calendar-hebrew-date-string date) " (until sunset)\n"
	     "Islamic:    " (calendar-islamic-date-string date) " (until sunset)\n"
	     "French:     " (calendar-french-date-string date) "\n"
	     "Bahá’í:     " (calendar-bahai-date-string date) " (until sunset)\n"
	     "Mayan:      " (calendar-mayan-date-string date) "\n"
	     "Coptic:     " (calendar-coptic-date-string date) "\n"
	     "Ethiopic:   " (calendar-ethiopic-date-string date) "\n"
	     "Persian:    " (calendar-persian-date-string date) "\n"
	     "Chinese:    " (calendar-chinese-date-string date) "\n"))
    (with-output-to-temp-buffer "*Dates*"
      (princ s))
    (org-fit-window-to-buffer (get-buffer-window "*Dates*"))))

;;; Bulk commands

(defun org-agenda-bulk-marked-p ()
  "Non-nil when current entry is marked for bulk action."
  (eq (get-char-property (point-at-bol) 'type)
      'org-marked-entry-overlay))

(defun org-agenda-bulk-mark (&optional arg)
  "Mark entries for future bulk action.

When ARG is nil or one and region is not active then mark the
entry at point.

When ARG is nil or one and region is active then mark the entries
in the region.

When ARG is greater than one mark ARG lines."
  (interactive "p")
  (when (and (or (not arg) (= arg 1)) (use-region-p))
    (setq arg (count-lines (region-beginning) (region-end)))
    (goto-char (region-beginning))
    (deactivate-mark))
  (dotimes (_ (or arg 1))
    (unless (org-get-at-bol 'org-agenda-diary-link)
      (let* ((m (org-get-at-bol 'org-hd-marker))
	     ov)
	(unless (org-agenda-bulk-marked-p)
	  (unless m (user-error "Nothing to mark at point"))
	  (push m org-agenda-bulk-marked-entries)
	  (setq ov (make-overlay (point-at-bol) (+ 2 (point-at-bol))))
	  (org-overlay-display ov (concat org-agenda-bulk-mark-char " ")
			       (org-get-todo-face "TODO")
			       'evaporate)
	  (overlay-put ov 'type 'org-marked-entry-overlay))
	(end-of-line 1)
	(or (ignore-errors
	      (goto-char (next-single-property-change (point) 'org-hd-marker)))
	    (beginning-of-line 2))
	(while (and (get-char-property (point) 'invisible) (not (eobp)))
	  (beginning-of-line 2)))))
  (message "%d entries marked for bulk action"
	   (length org-agenda-bulk-marked-entries)))

(defun org-agenda-bulk-mark-all ()
  "Mark all entries for future agenda bulk action."
  (interactive)
  (org-agenda-bulk-mark-regexp "."))

(defun org-agenda-bulk-mark-regexp (regexp)
  "Mark entries matching REGEXP for future agenda bulk action."
  (interactive "sMark entries matching regexp: ")
  (let ((entries-marked 0) txt-at-point)
    (save-excursion
      (goto-char (point-min))
      (goto-char (next-single-property-change (point) 'org-hd-marker))
      (while (and (re-search-forward regexp nil t)
		  (setq txt-at-point
			(get-text-property (match-beginning 0) 'txt)))
	(if (get-char-property (point) 'invisible)
	    (beginning-of-line 2)
	  (when (string-match-p regexp txt-at-point)
	    (setq entries-marked (1+ entries-marked))
	    (call-interactively 'org-agenda-bulk-mark)))))
    (unless entries-marked
      (message "No entry matching this regexp."))))

(defun org-agenda-bulk-unmark (&optional arg)
  "Unmark the entry at point for future bulk action."
  (interactive "P")
  (if arg
      (org-agenda-bulk-unmark-all)
    (cond ((org-agenda-bulk-marked-p)
	   (org-agenda-bulk-remove-overlays
	    (point-at-bol) (+ 2 (point-at-bol)))
	   (setq org-agenda-bulk-marked-entries
		 (delete (org-get-at-bol 'org-hd-marker)
			 org-agenda-bulk-marked-entries))
	   (end-of-line 1)
	   (or (ignore-errors
		 (goto-char (next-single-property-change (point) 'txt)))
	       (beginning-of-line 2))
	   (while (and (get-char-property (point) 'invisible) (not (eobp)))
	     (beginning-of-line 2))
	   (message "%d entries left marked for bulk action"
		    (length org-agenda-bulk-marked-entries)))
	  (t (message "No entry to unmark here")))))

(defun org-agenda-bulk-toggle-all ()
  "Toggle all marks for bulk action."
  (interactive)
  (save-excursion
    (goto-char (point-min))
    (while (ignore-errors
	     (goto-char (next-single-property-change (point) 'org-hd-marker)))
      (org-agenda-bulk-toggle))))

(defun org-agenda-bulk-toggle ()
  "Toggle the mark at point for bulk action."
  (interactive)
  (if (org-agenda-bulk-marked-p)
      (org-agenda-bulk-unmark)
    (org-agenda-bulk-mark)))

(defun org-agenda-bulk-remove-overlays (&optional beg end)
  "Remove the mark overlays between BEG and END in the agenda buffer.
BEG and END default to the buffer limits.

This only removes the overlays, it does not remove the markers
from the list in `org-agenda-bulk-marked-entries'."
  (interactive)
  (mapc (lambda (ov)
	  (and (eq (overlay-get ov 'type) 'org-marked-entry-overlay)
	       (delete-overlay ov)))
	(overlays-in (or beg (point-min)) (or end (point-max)))))

(defun org-agenda-bulk-unmark-all ()
  "Remove all marks in the agenda buffer.
This will remove the markers and the overlays."
  (interactive)
  (if (null org-agenda-bulk-marked-entries)
      (message "No entry to unmark")
    (setq org-agenda-bulk-marked-entries nil)
    (org-agenda-bulk-remove-overlays (point-min) (point-max))))

(defcustom org-agenda-persistent-marks nil
  "Non-nil means marked items will stay marked after a bulk action.
You can toggle this interactively by typing `p' when prompted for a
bulk action."
  :group 'org-agenda
  :version "24.1"
  :type 'boolean)

(defcustom org-agenda-loop-over-headlines-in-active-region t
  "Shall some commands act upon headlines in the active region?

When set to t, some commands will be performed in all headlines
within the active region.

When set to `start-level', some commands will be performed in all
headlines within the active region, provided that these headlines
are of the same level than the first one.

When set to a regular expression, those commands will be
performed on the matching headlines within the active region.

The list of commands is: `org-agenda-schedule',
`org-agenda-deadline', `org-agenda-date-prompt',
`org-agenda-todo', `org-agenda-archive*', `org-agenda-kill'.

See `org-loop-over-headlines-in-active-region' for the equivalent
option for Org buffers."
  :type '(choice (const :tag "Don't loop" nil)
		 (const :tag "All headlines in active region" t)
		 (const :tag "In active region, headlines at the same level than the first one" start-level)
		 (regexp :tag "Regular expression matcher"))
  :version "27.1"
  :package-version '(Org . "9.4")
  :group 'org-agenda)

(defun org-agenda-bulk-action (&optional arg)
  "Execute an remote-editing action on all marked entries.
The prefix arg is passed through to the command if possible."
  (interactive "P")
  ;; When there is no mark, act on the agenda entry at point.
  (if (not org-agenda-bulk-marked-entries)
      (save-excursion (org-agenda-bulk-mark)))
  (dolist (m org-agenda-bulk-marked-entries)
    (unless (and (markerp m)
		 (marker-buffer m)
		 (buffer-live-p (marker-buffer m))
		 (marker-position m))
      (user-error "Marker %s for bulk command is invalid" m)))

  ;; Prompt for the bulk command.
  (org-unlogged-message
   (concat "Bulk (" (if org-agenda-persistent-marks "" "don't ") "[p]ersist marks): "
	   "[$]arch [A]rch->sib [t]odo [+/-]tag [s]chd [d]eadline [r]efile "
	   "[S]catter [f]unction    "
	   (and org-agenda-bulk-custom-functions
		(format " Custom: [%s]"
			(mapconcat (lambda (f) (char-to-string (car f)))
				   org-agenda-bulk-custom-functions
				   "")))))
  (catch 'exit
    (let* ((org-log-refile (if org-log-refile 'time nil))
	   (entries (reverse org-agenda-bulk-marked-entries))
	   (org-overriding-default-time
	    (and (get-text-property (point) 'org-agenda-date-header)
		 (org-get-cursor-date)))
	   redo-at-end
	   cmd)
      (pcase (read-char-exclusive)
	(?p
	 (let ((org-agenda-persistent-marks
		(not org-agenda-persistent-marks)))
	   (org-agenda-bulk-action)
	   (throw 'exit nil)))

	(?$
	 (setq cmd #'org-agenda-archive))

	(?A
	 (setq cmd #'org-agenda-archive-to-archive-sibling))

	((or ?r ?w)
	 (let ((refile-location
		(org-refile-get-location
		 "Refile to"
		 (marker-buffer (car entries))
		 org-refile-allow-creating-parent-nodes)))
	   (when (nth 3 refile-location)
	     (setcar (nthcdr 3 refile-location)
		     (move-marker
		      (make-marker)
		      (nth 3 refile-location)
		      (or (get-file-buffer (nth 1 refile-location))
			  (find-buffer-visiting (nth 1 refile-location))
			  (error "This should not happen")))))

	   (setq cmd (lambda () (org-agenda-refile nil refile-location t)))
	   (setq redo-at-end t)))

	(?t
	 (let ((state (completing-read
		       "Todo state: "
		       (with-current-buffer (marker-buffer (car entries))
			 (mapcar #'list org-todo-keywords-1)))))
	   (setq cmd (lambda ()
		       (let ((org-inhibit-blocking t)
			     (org-inhibit-logging 'note))
			 (org-agenda-todo state))))))

	((and (or ?- ?+) action)
	 (let ((tag (completing-read
		     (format "Tag to %s: " (if (eq action ?+) "add" "remove"))
		     (with-current-buffer (marker-buffer (car entries))
		       (delq nil
			     (mapcar (lambda (x) (and (stringp (car x)) x))
				     org-current-tag-alist))))))
	   (setq cmd
		 (lambda ()
		   (org-agenda-set-tags tag
					(if (eq action ?+) 'on 'off))))))

	((and (or ?s ?d) c)
	 (let* ((schedule? (eq c ?s))
		(prompt (if schedule? "(Re)Schedule to" "(Re)Set Deadline to"))
		(time
		 (and (not arg)
		      (let ((new (org-read-date
				  nil nil nil prompt org-overriding-default-time)))
			;; A "double plus" answer applies to every
			;; scheduled time.  Do not turn it into
			;; a fixed date yet.
			(if (string-match-p "\\`[ \t]*\\+\\+"
					    org-read-date-final-answer)
			    org-read-date-final-answer
			  new)))))
	   ;; Make sure to not prompt for a note when bulk
	   ;; rescheduling/resetting deadline as Org cannot cope with
	   ;; simultaneous notes.  Besides, it could be annoying
	   ;; depending on the number of marked items.
	   (setq cmd
		 (if schedule?
		     (lambda ()
		       (let ((org-log-reschedule
			      (and org-log-reschedule 'time)))
			 (org-agenda-schedule arg time)))
		   (lambda ()
		     (let ((org-log-redeadline (and org-log-redeadline 'time)))
		       (org-agenda-deadline arg time)))))))

	(?S
	 (unless (org-agenda-check-type nil 'agenda 'todo)
	   (user-error "Can't scatter tasks in \"%s\" agenda view" org-agenda-type))
	 (let ((days (read-number
		      (format "Scatter tasks across how many %sdays: "
			      (if arg "week" ""))
		      7)))
	   (setq cmd
		 (lambda ()
		   (let ((distance (1+ (random days))))
		     (when arg
		       (let ((dist distance)
			     (day-of-week
			      (calendar-day-of-week
			       (calendar-gregorian-from-absolute (org-today)))))
			 (dotimes (_ (1+ dist))
			   (while (member day-of-week org-agenda-weekend-days)
			     (cl-incf distance)
			     (cl-incf day-of-week)
			     (when (= day-of-week 7)
			       (setq day-of-week 0)))
			   (cl-incf day-of-week)
			   (when (= day-of-week 7)
			     (setq day-of-week 0)))))
		     ;; Silently fail when try to replan a sexp entry.
		     (ignore-errors
		       (let* ((date (calendar-gregorian-from-absolute
				     (+ (org-today) distance)))
			      (time (encode-time 0 0 0 (nth 1 date) (nth 0 date)
						 (nth 2 date))))
			 (org-agenda-schedule nil time))))))))

	(?f
	 (setq cmd
	       (intern
		(completing-read "Function: " obarray #'fboundp t nil nil))))

	(action
         (setq cmd
               (pcase (assoc action org-agenda-bulk-custom-functions)
                 (`(,_ ,fn)
                  fn)
                 (`(,_ ,fn ,arg-fn)
                  (apply #'apply-partially fn (funcall arg-fn)))
                 (_
                  (user-error "Invalid bulk action: %c" action))))
         (setq redo-at-end t)))
      ;; Sort the markers, to make sure that parents are handled
      ;; before children.
      (setq entries (sort entries
			  (lambda (a b)
			    (cond
			     ((eq (marker-buffer a) (marker-buffer b))
			      (< (marker-position a) (marker-position b)))
			     (t
			      (string< (buffer-name (marker-buffer a))
				       (buffer-name (marker-buffer b))))))))

      ;; Now loop over all markers and apply CMD.
      (let ((processed 0)
	    (skipped 0))
	(dolist (e entries)
	  (let ((pos (text-property-any (point-min) (point-max) 'org-hd-marker e)))
	    (if (not pos)
		(progn (message "Skipping removed entry at %s" e)
		       (cl-incf skipped))
	      (goto-char pos)
	      (let (org-loop-over-headlines-in-active-region) (funcall cmd))
	      ;; `post-command-hook' is not run yet.  We make sure any
	      ;; pending log note is processed.
	      (when (or (memq 'org-add-log-note (default-value 'post-command-hook))
			(memq 'org-add-log-note post-command-hook))
		(org-add-log-note))
	      (cl-incf processed))))
	(when redo-at-end (org-agenda-redo))
	(unless org-agenda-persistent-marks (org-agenda-bulk-unmark-all))
	(message "Acted on %d entries%s%s"
		 processed
		 (if (= skipped 0)
		     ""
		   (format ", skipped %d (disappeared before their turn)"
			   skipped))
		 (if (not org-agenda-persistent-marks) "" " (kept marked)"))))))

(defun org-agenda-capture (&optional with-time)
  "Call `org-capture' with the date at point.
With a `C-1' prefix, use the HH:MM value at point (if any) or the
current HH:MM time."
  (interactive "P")
  (if (not (eq major-mode 'org-agenda-mode))
      (user-error "You cannot do this outside of agenda buffers")
    (let ((org-overriding-default-time
	   (org-get-cursor-date (equal with-time 1))))
      (call-interactively 'org-capture))))

;;; Dragging agenda lines forward/backward

(defun org-agenda-reapply-filters ()
  "Re-apply all agenda filters."
  (mapcar
   (lambda(f) (when (car f) (org-agenda-filter-apply (car f) (cadr f) t)))
   `((,org-agenda-tag-filter tag)
     (,org-agenda-category-filter category)
     (,org-agenda-regexp-filter regexp)
     (,org-agenda-effort-filter effort)
     (,(get 'org-agenda-tag-filter :preset-filter) tag)
     (,(get 'org-agenda-category-filter :preset-filter) category)
     (,(get 'org-agenda-effort-filter :preset-filter) effort)
     (,(get 'org-agenda-regexp-filter :preset-filter) regexp))))

(defun org-agenda-drag-line-forward (arg &optional backward)
  "Drag an agenda line forward by ARG lines.
When the optional argument `backward' is non-nil, move backward."
  (interactive "p")
  (let ((inhibit-read-only t) lst line)
    (if (or (not (get-text-property (point) 'txt))
	    (save-excursion
	      (dotimes (_ arg)
		(move-beginning-of-line (if backward 0 2))
		(push (not (get-text-property (point) 'txt)) lst))
	      (delq nil lst)))
	(message "Cannot move line forward")
      (let ((end (save-excursion (move-beginning-of-line 2) (point))))
	(move-beginning-of-line 1)
	(setq line (buffer-substring (point) end))
	(delete-region (point) end)
	(move-beginning-of-line (funcall (if backward '1- '1+) arg))
	(insert line)
	(org-agenda-reapply-filters)
	(org-agenda-mark-clocking-task)
	(move-beginning-of-line 0)))))

(defun org-agenda-drag-line-backward (arg)
  "Drag an agenda line backward by ARG lines."
  (interactive "p")
  (org-agenda-drag-line-forward arg t))

;;; Flagging notes

(defun org-agenda-show-the-flagging-note ()
  "Display the flagging note in the other window.
When called a second time in direct sequence, offer to remove the FLAGGING
tag and (if present) the flagging note."
  (interactive)
  (let ((hdmarker (org-get-at-bol 'org-hd-marker))
	(win (selected-window))
	note) ;; heading newhead
    (unless hdmarker
      (user-error "No linked entry at point"))
    (if (and (eq this-command last-command)
	     (y-or-n-p "Unflag and remove any flagging note? "))
	(progn
	  (org-agenda-remove-flag hdmarker)
	  (let ((win (get-buffer-window "*Flagging Note*")))
	    (and win (delete-window win)))
	  (message "Entry unflagged"))
      (setq note (org-entry-get hdmarker "THEFLAGGINGNOTE"))
      (unless note
	(user-error "No flagging note"))
      (org-kill-new note)
      (org-switch-to-buffer-other-window "*Flagging Note*")
      (erase-buffer)
      (insert note)
      (goto-char (point-min))
      (while (re-search-forward "\\\\n" nil t)
	(replace-match "\n" t t))
      (goto-char (point-min))
      (select-window win)
      (message "%s" (substitute-command-keys "Flagging note pushed to \
kill ring.  Press `\\[org-agenda-show-the-flagging-note]' again to remove \
tag and note")))))

(defun org-agenda-remove-flag (marker)
  "Remove the FLAGGED tag and any flagging note in the entry."
  (let ((newhead
         (org-with-point-at marker
           (org-toggle-tag "FLAGGED" 'off)
           (org-entry-delete nil "THEFLAGGINGNOTE")
           (org-get-heading))))
    (org-agenda-change-all-lines newhead marker)
    (message "Entry unflagged")))

(defun org-agenda-get-any-marker (&optional pos)
  (or (get-text-property (or pos (point-at-bol)) 'org-hd-marker)
      (get-text-property (or pos (point-at-bol)) 'org-marker)))

;;; Appointment reminders

(defvar appt-time-msg-list) ; defined in appt.el

;;;###autoload
(defun org-agenda-to-appt (&optional refresh filter &rest args)
  "Activate appointments found in `org-agenda-files'.

With a `\\[universal-argument]' prefix, refresh the list of \
appointments.

If FILTER is t, interactively prompt the user for a regular
expression, and filter out entries that don't match it.

If FILTER is a string, use this string as a regular expression
for filtering entries out.

If FILTER is a function, filter out entries against which
calling the function returns nil.  This function takes one
argument: an entry from `org-agenda-get-day-entries'.

FILTER can also be an alist with the car of each cell being
either `headline' or `category'.  For example:

  \\='((headline \"IMPORTANT\")
    (category \"Work\"))

will only add headlines containing IMPORTANT or headlines
belonging to the \"Work\" category.

ARGS are symbols indicating what kind of entries to consider.
By default `org-agenda-to-appt' will use :deadline*, :scheduled*
\(i.e., deadlines and scheduled items with a hh:mm specification)
and :timestamp entries.  See the docstring of `org-diary' for
details and examples.

If an entry has a APPT_WARNTIME property, its value will be used
to override `appt-message-warning-time'."
  (interactive "P")
  (when refresh (setq appt-time-msg-list nil))
  (when (eq filter t)
    (setq filter (read-from-minibuffer "Regexp filter: ")))
  (let* ((cnt 0)                        ; count added events
         (scope (or args '(:deadline* :scheduled* :timestamp)))
         (org-agenda-new-buffers nil)
         (org-deadline-warning-days 0)
         ;; Do not use `org-today' here because appt only takes
         ;; time and without date as argument, so it may pass wrong
         ;; information otherwise
         (today (org-date-to-gregorian
                 (time-to-days nil)))
         (org-agenda-restrict nil)
         (files (org-agenda-files 'unrestricted)) entries file
         (org-agenda-buffer nil))
    ;; Get all entries which may contain an appt
    (org-agenda-prepare-buffers files)
    (while (setq file (pop files))
      (setq entries
            (delq nil
                  (append entries
                          (apply #'org-agenda-get-day-entries
                                 file today scope)))))
    ;; Map through entries and find if we should filter them out
    (mapc
     (lambda (x)
       (let* ((evt (org-trim
                    (replace-regexp-in-string
                     org-link-bracket-re "\\2"
                     (or (get-text-property 1 'txt x) ""))))
              (cat (get-text-property (1- (length x)) 'org-category x))
              (tod (get-text-property 1 'time-of-day x))
              (ok (or (null filter)
                      (and (stringp filter) (string-match filter evt))
                      (and (functionp filter) (funcall filter x))
                      (and (listp filter)
                           (let ((cat-filter (cadr (assq 'category filter)))
                                 (evt-filter (cadr (assq 'headline filter))))
                             (or (and (stringp cat-filter)
                                      (string-match cat-filter cat))
                                 (and (stringp evt-filter)
                                      (string-match evt-filter evt)))))))
              (wrn (get-text-property 1 'warntime x)))
         ;; FIXME: Shall we remove text-properties for the appt text?
         ;; (setq evt (set-text-properties 0 (length evt) nil evt))
         (when (and ok tod (not (string-match "\\`DONE\\|CANCELLED" evt)))
           (setq tod (concat "00" (number-to-string tod)))
           (setq tod (when (string-match
                            "\\([0-9]\\{1,2\\}\\)\\([0-9]\\{2\\}\\)\\'" tod)
                       (concat (match-string 1 tod) ":"
                               (match-string 2 tod))))
           (when (appt-add tod evt wrn)
             (setq cnt (1+ cnt))))))
     entries)
    (org-release-buffers org-agenda-new-buffers)
    (if (eq cnt 0)
        (message "No event to add")
      (message "Added %d event%s for today" cnt (if (> cnt 1) "s" "")))))

(defun org-agenda-today-p (date)
  "Non-nil when DATE means today.
DATE is either a list of the form (month day year) or a number of
days as returned by `calendar-absolute-from-gregorian' or
`org-today'.  This function considers `org-extend-today-until'
when defining today."
  (eq (org-today)
      (if (consp date) (calendar-absolute-from-gregorian date) date)))

(defun org-agenda-todo-yesterday (&optional arg)
  "Like `org-agenda-todo' but the time of change will be 23:59 of yesterday."
  (interactive "P")
  (let* ((org-use-effective-time t)
	 (hour (nth 2 (decode-time (org-current-time))))
         (org-extend-today-until (1+ hour)))
    (org-agenda-todo arg)))

(defun org-agenda-ctrl-c-ctrl-c ()
  "Set tags in agenda buffer."
  (interactive)
  (org-agenda-set-tags))

(provide 'org-agenda)

;;; org-agenda.el ends here<|MERGE_RESOLUTION|>--- conflicted
+++ resolved
@@ -5566,12 +5566,8 @@
 	      ts-date-pair (org-agenda-entry-get-agenda-timestamp (point))
 	      ts-date (car ts-date-pair)
 	      ts-date-type (cdr ts-date-pair)
-<<<<<<< HEAD
-	      txt (org-trim (org-buffer-substring-fontified (match-beginning 2) (match-end 0)))
-=======
 	      txt (org-trim (org-buffer-substring-fontified
                              (match-beginning 2) (match-end 0)))
->>>>>>> 8a6f6296
 	      inherited-tags
 	      (or (eq org-agenda-show-inherited-tags 'always)
 		  (and (listp org-agenda-show-inherited-tags)
@@ -5982,12 +5978,8 @@
 	      clockp (not (or closedp statep))
 	      state (and statep (match-string 2))
 	      category (org-get-category (match-beginning 0))
-<<<<<<< HEAD
-	      timestr (org-buffer-substring-fontified (match-beginning 0) (point-at-eol)))
-=======
 	      timestr (org-buffer-substring-fontified
                        (match-beginning 0) (point-at-eol)))
->>>>>>> 8a6f6296
 	(when (string-match "\\]" timestr)
 	  ;; substring should only run to end of time stamp
 	  (setq rest (substring timestr (match-end 0))
@@ -6270,12 +6262,8 @@
 	    (let* ((category (org-get-category))
 		   (level (make-string (org-reduced-level (org-outline-level))
 				       ?\s))
-<<<<<<< HEAD
-		   (head (org-buffer-substring-fontified (point) (line-end-position)))
-=======
 		   (head (org-buffer-substring-fontified
                           (point) (line-end-position)))
->>>>>>> 8a6f6296
 		   (inherited-tags
 		    (or (eq org-agenda-show-inherited-tags 'always)
 			(and (listp org-agenda-show-inherited-tags)
@@ -6490,12 +6478,8 @@
 		   (tags (org-get-tags nil (not inherited-tags) t))
 		   (level (make-string (org-reduced-level (org-outline-level))
 				       ?\s))
-<<<<<<< HEAD
-		   (head (org-buffer-substring-fontified (point) (line-end-position)))
-=======
 		   (head (org-buffer-substring-fontified
                           (point) (line-end-position)))
->>>>>>> 8a6f6296
 		   (time
 		    (cond
 		     ;; No time of day designation if it is only a
@@ -6882,15 +6866,6 @@
 			       x))
 			   tags ":")
 			  (if have-i "::" ":"))))))
-  (let ((tag-string (when (string-match org-tag-group-re txt)
-                      (match-string 0 txt))))
-    (when tag-string
-      (with-temp-buffer
-        (save-match-data
-          (let ((org-inhibit-startup t)) (org-mode))
-          (insert "* X" tag-string)
-          (font-lock-ensure))
-        (setf (substring txt (match-beginning 0) (match-end 0)) (buffer-substring 4 (point-max))))))
   txt)
 
 (defvar org-agenda-sorting-strategy) ;; because the def is in a let form
@@ -7156,13 +7131,9 @@
 				 (list 'face (org-get-todo-face 1)))
             (let ((s (buffer-substring (match-beginning 1) (match-end 1))))
               (with-silent-modifications
-<<<<<<< HEAD
-	        (setf (buffer-substring  (match-beginning 1) (1- (match-end 0))) (format org-agenda-todo-keyword-format s))))))
-=======
 	        (setf (buffer-substring  (match-beginning 1)
                                          (1- (match-end 0)))
                       (format org-agenda-todo-keyword-format s))))))
->>>>>>> 8a6f6296
       (let ((pl (text-property-any 0 (length x) 'org-heading t x)))
 	(setq re (get-text-property 0 'org-todo-regexp x))
 	(when (and re
@@ -9578,19 +9549,11 @@
 	(add-text-properties
 	 (match-beginning 1) (match-end 1)
 	 (list 'face (delq nil (let ((prop (get-text-property
-<<<<<<< HEAD
-					    (match-beginning 1) 'face)))
-			         (or (listp prop) (setq prop (list prop)))
-			         (if (memq 'org-tag prop)
-				     prop
-				   (cons 'org-tag prop))))))
-=======
 					  (match-beginning 1) 'face)))
 			       (or (listp prop) (setq prop (list prop)))
 			       (if (memq 'org-tag prop)
 				   prop
 				 (cons 'org-tag prop))))))
->>>>>>> 8a6f6296
 	(setq l (org-string-width (match-string 1))
               lp (org-string-width (match-string 1) 'pixel)
 	      c (unless (eq org-agenda-tags-column 'auto)
