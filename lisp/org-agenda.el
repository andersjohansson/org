--- conflicted
+++ resolved
@@ -6929,13 +6929,8 @@
 	     (cdr (assq key org-agenda-prefix-format)))
 	    (t "  %-12:c%?-12t% s")))
 	(start 0)
-<<<<<<< HEAD
-	varform vars var e c f opt)
-    (while (string-match "%\\(\\?\\)?\\([-+]?[0-9.]*\\)\\([ .;,:!?=|/<>]?\\)\\([cltseib]\\|(.+?)\\)"
-=======
 	varform vars var c f opt) ;; e
     (while (string-match "%\\(\\?\\)?\\([-+]?[0-9.]*\\)\\([ .;,:!?=|/<>]?\\)\\([cltseib]\\|(.+)\\)"
->>>>>>> 129c33dd
 			 s start)
       (setq var (or (cdr (assoc (match-string 4 s)
 				'(("c" . category) ("t" . time) ("l" . level) ("s" . extra)
