--- conflicted
+++ resolved
@@ -7849,13 +7849,8 @@
 	  (setq s (replace-regexp-in-string ; Remove the temporary special string.
 		   "~~~" "-" (match-string 3 f-string)))
 	  (cond
-<<<<<<< HEAD
-	   ((member (downcase s) tag-list)
-	    (org-pushnew-to-end (concat pm (downcase s)) ft))
-=======
 	   ((member s tag-list)
-	    (add-to-list 'ft (concat pm s) 'append 'equal))
->>>>>>> d18071b4
+	    (org-pushnew-to-end (concat pm s) ft))
 	   ((member s category-list)
 	    (org-pushnew-to-end (concat pm ; Remove temporary double quotes.
 				        (replace-regexp-in-string "\"\\(.*\\)\"" "\\1" s))
