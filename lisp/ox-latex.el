--- conflicted
+++ resolved
@@ -32,11 +32,8 @@
 
 ;;; Function Declarations
 
-<<<<<<< HEAD
-=======
 (declare-function org-attach-link-expand "org-attach" (link &optional buffer-or-name))
 
->>>>>>> c8947f9b
 (defvar org-latex-default-packages-alist)
 (defvar org-latex-packages-alist)
 (defvar orgtbl-exp-regexp)
@@ -2373,11 +2370,7 @@
 used as a communication channel."
   (let* ((parent (org-export-get-parent-element link))
 	 (path (let ((raw-path (if (string= (org-element-property :type link) "attachment")
-<<<<<<< HEAD
-				   (org-element-property :attachment-path link)
-=======
 				   (org-attach-link-expand link)
->>>>>>> c8947f9b
 				 (org-element-property :path link))))
 		 (if (not (file-name-absolute-p raw-path)) raw-path
 		   (expand-file-name raw-path))))
@@ -2545,11 +2538,7 @@
 		       (concat type ":" raw-path))
 		      ((member type '("file" "attachment"))
 		       (when (string= type "attachment")
-<<<<<<< HEAD
-			 (setq raw-path (org-element-property :attachment-path link)))
-=======
 			 (setq raw-path (org-attach-link-expand link)))
->>>>>>> c8947f9b
 		       (org-export-file-uri raw-path))
 		      (t
 		       raw-path)))))
