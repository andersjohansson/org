--- conflicted
+++ resolved
@@ -767,13 +767,8 @@
 
 When buffer positions BEG and END are provided, hide or show that
 region as a drawer without further ado."
-<<<<<<< HEAD
-  (declare (obsolete "use `org-hide-drawer-toggle' instead." "Org 9.4"))
+  (declare (obsolete "use `org-hide-drawer-toggle' instead." "9.4"))
   (if (and beg end) (org-fold-region beg end flag (if (eq org-fold-core-style 'text-properties) 'drawer 'outline))
-=======
-  (declare (obsolete "use `org-hide-drawer-toggle' instead." "9.4"))
-  (if (and beg end) (org-flag-region beg end flag 'outline)
->>>>>>> 59c6e246
     (let ((drawer
 	   (or element
 	       (and (save-excursion
