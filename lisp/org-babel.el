--- conflicted
+++ resolved
@@ -307,25 +307,12 @@
        (goto-char (match-end 0)))))
 
 (defun org-babel-parse-src-block-match ()
-<<<<<<< HEAD
-  (list (org-babel-clean-text-properties (match-string 1))
-        (org-babel-strip-protective-commas (org-babel-clean-text-properties (match-string 4)))
-        (org-babel-merge-params org-babel-default-header-args
-				(org-babel-parse-header-arguments
-				 (org-babel-clean-text-properties (or (match-string 3) ""))))))
-
 (defun org-babel-parse-inline-src-block-match ()
-  (list (org-babel-clean-text-properties (match-string 1))
-        (org-babel-strip-protective-commas (org-babel-clean-text-properties (match-string 4)))
-        (org-combine-plists org-babel-default-inline-header-args
-			    (org-babel-parse-header-arguments
-			     (org-babel-clean-text-properties (or (match-string 3) ""))))))
-=======
   (let* ((lang (org-babel-clean-text-properties (match-string 1)))
          (lang-headers (intern (concat "org-babel-default-header-args:" lang))))
     (list (org-babel-clean-text-properties (match-string 1))
         (org-babel-strip-protective-comas (org-babel-clean-text-properties (match-string 4)))
-        (org-combine-plists
+        (org-babel-merge-params
          org-babel-default-header-args
          (if (boundp lang-headers) (eval lang-headers) nil)
          (org-babel-parse-header-arguments (org-babel-clean-text-properties (or (match-string 3) "")))))))
@@ -339,7 +326,6 @@
            org-babel-default-inline-header-args
            (if (boundp lang-headers) (eval lang-headers) nil)
            (org-babel-parse-header-arguments (org-babel-clean-text-properties (or (match-string 3) "")))))))
->>>>>>> cdc46b8b
 
 (defun org-babel-parse-header-arguments (arg-string)
   "Parse a string of header arguments returning an alist."
