--- conflicted
+++ resolved
@@ -2769,7 +2769,6 @@
                     (when (org-babel-ref-goto-headline-id source-name)
 		      (org-babel-ref-headline-body)))
                   ;; Find the expansion of reference in this buffer.
-<<<<<<< HEAD
                   (save-excursion
 		    (goto-char (point-min))
 		    (let* ((name-regexp
@@ -2791,7 +2790,9 @@
 			    (lambda (i)
 			      ;; Expand body of code blocked
 			      ;; represented by block info I.
-			      (let ((b (org-babel-expand-noweb-references i)))
+			      (let ((b (if (org-babel-noweb-p (nth 2 i) :eval)
+					   (org-babel-expand-noweb-references i)
+					 (nth 1 i))))
 				(if (not comment) b
 				  (let ((cs (org-babel-tangle-comment-links i)))
 				    (concat (funcall c-wrap (car cs)) "\n"
@@ -2824,48 +2825,6 @@
 			       (mapconcat #'identity
 					  (nreverse (cdr expansion))
 					  ""))))))
-=======
-                  (let ((rx (concat rx-prefix source-name "[ \t\n]"))
-                        expansion)
-                    (save-excursion
-                      (goto-char (point-min))
-                      (if org-babel-use-quick-and-dirty-noweb-expansion
-                          (while (re-search-forward rx nil t)
-                            (let* ((i (org-babel-get-src-block-info 'light))
-                                   (body (if (org-babel-noweb-p (nth 2 i) :eval)
-					     (org-babel-expand-noweb-references i)
-					   (nth 1 i)))
-                                   (sep (or (cdr (assq :noweb-sep (nth 2 i)))
-                                            "\n"))
-                                   (full (if comment
-                                             (let ((cs (org-babel-tangle-comment-links i)))
-					       (concat (funcall c-wrap (car cs)) "\n"
-						       body "\n"
-						       (funcall c-wrap (cadr cs))))
-                                           body)))
-                              (setq expansion (cons sep (cons full expansion)))))
-                        (org-babel-map-src-blocks nil
-			  (let ((i (let ((org-babel-current-src-block-location (point)))
-				     (org-babel-get-src-block-info 'light))))
-                            (when (equal (or (cdr (assq :noweb-ref (nth 2 i)))
-                                             (nth 4 i))
-                                         source-name)
-                              (let* ((body (if (org-babel-noweb-p (nth 2 i) :eval)
-					       (org-babel-expand-noweb-references i)
-					     (nth 1 i)))
-                                     (sep (or (cdr (assq :noweb-sep (nth 2 i)))
-                                              "\n"))
-                                     (full (if comment
-                                               (let ((cs (org-babel-tangle-comment-links i)))
-                                                  (concat (funcall c-wrap (car cs)) "\n"
-                                                          body "\n"
-                                                          (funcall c-wrap (cadr cs))))
-                                             body)))
-                                (setq expansion
-                                      (cons sep (cons full expansion)))))))))
-                    (and expansion
-                         (mapconcat #'identity (nreverse (cdr expansion)) "")))
->>>>>>> d9125e43
                   ;; Possibly raise an error if named block doesn't exist.
                   (if (or org-babel-noweb-error-all-langs
 			  (member lang org-babel-noweb-error-langs))
